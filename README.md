# Mochi-MQTT Server

<p align="center">
    
![build status](https://github.com/mochi-mqtt/server/actions/workflows/build.yml/badge.svg) 
[![Coverage Status](https://coveralls.io/repos/github/mochi-mqtt/server/badge.svg?branch=master&v2)](https://coveralls.io/github/mochi-mqtt/server?branch=master)
[![Go Report Card](https://goreportcard.com/badge/github.com/mochi-mqtt/server)](https://goreportcard.com/report/github.com/mochi-mqtt/server/v2)
[![Go Reference](https://pkg.go.dev/badge/github.com/mochi-mqtt/server.svg)](https://pkg.go.dev/github.com/mochi-mqtt/server/v2)
[![contributions welcome](https://img.shields.io/badge/contributions-welcome-brightgreen.svg?style=flat)](https://github.com/mochi-mqtt/server/issues)

</p>

🎆 **mochi-co/mqtt is now part of the new mochi-mqtt organisation.** [Read about this announcement here.](https://github.com/orgs/mochi-mqtt/discussions/271)


### Mochi-MQTT is a fully compliant, embeddable high-performance Go MQTT v5 (and v3.1.1) broker/server

Mochi MQTT is an embeddable [fully compliant](https://docs.oasis-open.org/mqtt/mqtt/v5.0/os/mqtt-v5.0-os.html) MQTT v5 broker server written in Go, designed for the development of telemetry and internet-of-things projects. The server can be used either as a standalone binary or embedded as a library in your own applications, and has been designed to be as lightweight and fast as possible, with great care taken to ensure the quality and maintainability of the project. 

#### What is MQTT?
MQTT stands for [MQ Telemetry Transport](https://en.wikipedia.org/wiki/MQTT). It is a publish/subscribe, extremely simple and lightweight messaging protocol, designed for constrained devices and low-bandwidth, high-latency or unreliable networks ([Learn more](https://mqtt.org/faq)). Mochi MQTT fully implements version 5.0.0 of the MQTT protocol.

#### Mochi-MQTT Features

- Full MQTTv5 Feature Compliance, compatibility for MQTT v3.1.1 and v3.0.0:
    - User and MQTTv5 Packet Properties
    - Topic Aliases
    - Shared Subscriptions
    - Subscription Options and Subscription Identifiers
    - Message Expiry
    - Client Session Expiry
    - Send and Receive QoS Flow Control Quotas
    - Server-side Disconnect and Auth Packets
    - Will Delay Intervals
    - Plus all the original MQTT features of Mochi MQTT v1, such as Full QoS(0,1,2), $SYS topics, retained messages, etc. 
- Developer-centric:
    - Most core broker code is now exported and accessible, for total developer control.
    - Full-featured and flexible Hook-based interfacing system to provide easy 'plugin' development.
    - Direct Packet Injection using special inline client, or masquerade as existing clients.
- Performant and Stable:
    - Our classic trie-based Topic-Subscription model.
    - Client-specific write buffers to avoid issues with slow-reading or irregular client behaviour.
    - Passes all [Paho Interoperability Tests](https://github.com/eclipse/paho.mqtt.testing/tree/master/interoperability) for MQTT v5 and MQTT v3.
    - Over a thousand carefully considered unit test scenarios.
- TCP, Websocket (including SSL/TLS), and $SYS Dashboard listeners.
- Built-in Redis, Badger, and Bolt Persistence using Hooks (but you can also make your own).
- Built-in Rule-based Authentication and ACL Ledger using Hooks (also make your own).

### Compatibility Notes
Because of the overlap between the v5 specification and previous versions of mqtt, the server can accept both v5 and v3 clients, but note that in cases where both v5 an v3 clients are connected, properties and features provided for v5 clients will be downgraded for v3 clients (such as user properties).

Support for MQTT v3.0.0 and v3.1.1 is considered hybrid-compatibility. Where not specifically restricted in the v3 specification, more modern and safety-first v5 behaviours are used instead - such as expiry for inflight and retained messages, and clients - and quality-of-service flow control limits.

#### When is this repo updated?
Unless it's a critical issue, new releases typically go out over the weekend. 

## Roadmap
- Please [open an issue](https://github.com/mochi-mqtt/server/issues) to request new features or event hooks!
- Cluster support.
- Enhanced Metrics support.
- File-based server configuration (supporting docker).

## Quick Start
### Running the Broker with Go
Mochi MQTT can be used as a standalone broker. Simply checkout this repository and run the [cmd/main.go](cmd/main.go) entrypoint in the [cmd](cmd) folder which will expose tcp (:1883), websocket (:1882), and dashboard (:8080) listeners.

```
cd cmd
go build -o mqtt && ./mqtt
```

### Using Docker
A simple Dockerfile is provided for running the [cmd/main.go](cmd/main.go) Websocket, TCP, and Stats server:

```sh
docker build -t mochi:latest .
docker run -p 1883:1883 -p 1882:1882 -p 8080:8080 mochi:latest
```
_More substantial docker support is being discussed [here](https://github.com/orgs/mochi-mqtt/discussions/281#discussion-5544545) and [here](https://github.com/orgs/mochi-mqtt/discussions/209). Please join the discussion if you use Mochi-MQTT in this environment._

## Developing with Mochi MQTT
### Importing as a package
Importing Mochi MQTT as a package requires just a few lines of code to get started.
``` go
import (
  "log"

  mqtt "github.com/mochi-mqtt/server/v2"
  "github.com/mochi-mqtt/server/v2/hooks/auth"
  "github.com/mochi-mqtt/server/v2/listeners"
)

func main() {
  // Create signals channel to run server until interrupted
  sigs := make(chan os.Signal, 1)
  done := make(chan bool, 1)
  signal.Notify(sigs, syscall.SIGINT, syscall.SIGTERM)
  go func() {
    <-sigs
    done <- true
  }()

  // Create the new MQTT Server.
  server := mqtt.New(nil)
  
  // Allow all connections.
  _ = server.AddHook(new(auth.AllowHook), nil)
  
  // Create a TCP listener on a standard port.
  tcp := listeners.NewTCP("t1", ":1883", nil)
  err := server.AddListener(tcp)
  if err != nil {
    log.Fatal(err)
  }
  

  go func() {
    err := server.Serve()
    if err != nil {
      log.Fatal(err)
    }
  }()

  // Run server until interrupted
  <-done

  // Cleanup
}
```

Examples of running the broker with various configurations can be found in the [examples](examples) folder. 

#### Network Listeners
The server comes with a variety of pre-packaged network listeners which allow the broker to accept connections on different protocols. The current listeners are:

| Listener                     | Usage                                                                                        |
|------------------------------|----------------------------------------------------------------------------------------------|
| listeners.NewTCP             | A TCP listener                                                                               |
| listeners.NewUnixSock        | A Unix Socket listener                                                                       |
| listeners.NewNet             | A net.Listener listener                                                                      |
| listeners.NewWebsocket       | A Websocket listener                                                                         |
| listeners.NewHTTPStats       | An HTTP $SYS info dashboard                                                                  |
| listeners.NewHTTPHealthCheck | An HTTP healthcheck listener to provide health check responses for e.g. cloud infrastructure |

> Use the `listeners.Listener` interface to develop new listeners. If you do, please let us know!

A `*listeners.Config` may be passed to configure TLS. 

Examples of usage can be found in the [examples](examples) folder or [cmd/main.go](cmd/main.go).

### Server Options and Capabilities
A number of configurable options are available which can be used to alter the behaviour or restrict access to certain features in the server.

```go
server := mqtt.New(&mqtt.Options{
  Capabilities: mqtt.Capabilities{
    MaximumSessionExpiryInterval: 3600,
    Compatibilities: mqtt.Compatibilities{
      ObscureNotAuthorized: true,
    },
  },
  ClientNetWriteBufferSize: 4096,
  ClientNetReadBufferSize: 4096,
  SysTopicResendInterval: 10,
  InlineClient: false,
})
```

Review the mqtt.Options, mqtt.Capabilities, and mqtt.Compatibilities structs for a comprehensive list of options. `ClientNetWriteBufferSize` and `ClientNetReadBufferSize` can be configured to adjust memory usage per client, based on your needs.


## Event Hooks 
A universal event hooks system allows developers to hook into various parts of the server and client life cycle to add and modify functionality of the broker. These universal hooks are used to provide everything from authentication, persistent storage, to debugging tools.

Hooks are stackable - you can add multiple hooks to a server, and they will be run in the order they were added. Some hooks modify values, and these modified values will be passed to the subsequent hooks before being returned to the runtime code.

<<<<<<< HEAD
| Type | Import | Info |
| -- | -- |  -- |
| Access Control | [mochi-mqtt/server/hooks/auth . AllowHook](hooks/auth/allow_all.go) | Allow access to all connecting clients and read/write to  all topics. | 
| Access Control | [mochi-mqtt/server/hooks/auth . Auth](hooks/auth/auth.go) | Rule-based access control ledger.  | 
| Persistence | [mochi-mqtt/server/hooks/storage/bolt](hooks/storage/bolt/bolt.go)  | Persistent storage using [BoltDB](https://dbdb.io/db/boltdb) (deprecated). | 
| Persistence | [mochi-mqtt/server/hooks/storage/badger](hooks/storage/badger/badger.go) | Persistent storage using [BadgerDB](https://github.com/dgraph-io/badger). | 
| Persistence | [mochi-mqtt/server/hooks/storage/redis](hooks/storage/redis/redis.go)  | Persistent storage using [Redis](https://redis.io). | 
| Debugging | [mochi-mqtt/server/hooks/debug](hooks/debug/debug.go) | Additional debugging output to visualise packet flow. | 
=======
| Type           | Import                                                                   | Info                                                                       |
|----------------|--------------------------------------------------------------------------|----------------------------------------------------------------------------|
| Access Control | [mochi-mqtt/server/hooks/auth . AllowHook](hooks/auth/allow_all.go)      | Allow access to all connecting clients and read/write to  all topics.      | 
| Access Control | [mochi-mqtt/server/hooks/auth . Auth](hooks/auth/auth.go)                | Rule-based access control ledger.                                          | 
| Persistence    | [mochi-mqtt/server/hooks/storage/bolt](hooks/storage/bolt/bolt.go)       | Persistent storage using [BoltDB](https://dbdb.io/db/boltdb) (deprecated). | 
| Persistence    | [mochi-mqtt/server/hooks/storage/badger](hooks/storage/badger/badger.go) | Persistent storage using [BadgerDB](https://github.com/dgraph-io/badger).  | 
| Persistence    | [mochi-mqtt/server/hooks/storage/redis](hooks/storage/redis/redis.go)    | Persistent storage using [Redis](https://redis.io).                        | 
| Debugging      | [mochi-mqtt/server/hooks/debug](hooks/debug/debug.go)                    | Additional debugging output to visualise packet flow.                      | 
>>>>>>> fbb1fb25

Many of the internal server functions are now exposed to developers, so you can make your own Hooks by using the above as examples. If you do, please [Open an issue](https://github.com/mochi-mqtt/server/issues) and let everyone know!

### Access Control 
#### Allow Hook
By default, Mochi MQTT uses a DENY-ALL access control rule. To allow connections, this must overwritten using an Access Control hook. The simplest of these hooks is the `auth.AllowAll` hook, which provides ALLOW-ALL rules to all connections, subscriptions, and publishing. It's also the simplest hook to use:

```go
server := mqtt.New(nil)
_ = server.AddHook(new(auth.AllowHook), nil)
```

> Don't do this if you are exposing your server to the internet or untrusted networks - it should really be used for development, testing, and debugging only.

#### Auth Ledger
The Auth Ledger hook provides a sophisticated mechanism for defining access rules in a struct format. Auth ledger rules come in two forms: Auth rules (connection), and ACL rules (publish subscribe). 

Auth rules have 4 optional criteria and an assertion flag:
| Criteria | Usage | 
| -- | -- |
| Client | client id of the connecting client |
| Username | username of the connecting client |
| Password | password of the connecting client |
| Remote | the remote address or ip of the client |
| Allow | true (allow this user) or false (deny this user) | 

ACL rules have 3 optional criteria and an filter match:
| Criteria | Usage | 
| -- | -- |
| Client | client id of the connecting client |
| Username | username of the connecting client |
| Remote | the remote address or ip of the client |
| Filters | an array of filters to match |

Rules are processed in index order (0,1,2,3), returning on the first matching rule. See [hooks/auth/ledger.go](hooks/auth/ledger.go) to review the structs.

```go
server := mqtt.New(nil)
err := server.AddHook(new(auth.Hook), &auth.Options{
    Ledger: &auth.Ledger{
    Auth: auth.AuthRules{ // Auth disallows all by default
      {Username: "peach", Password: "password1", Allow: true},
      {Username: "melon", Password: "password2", Allow: true},
      {Remote: "127.0.0.1:*", Allow: true},
      {Remote: "localhost:*", Allow: true},
    },
    ACL: auth.ACLRules{ // ACL allows all by default
      {Remote: "127.0.0.1:*"}, // local superuser allow all
      {
        // user melon can read and write to their own topic
        Username: "melon", Filters: auth.Filters{
          "melon/#":   auth.ReadWrite,
          "updates/#": auth.WriteOnly, // can write to updates, but can't read updates from others
        },
      },
      {
        // Otherwise, no clients have publishing permissions
        Filters: auth.Filters{
          "#":         auth.ReadOnly,
          "updates/#": auth.Deny,
        },
      },
    },
  }
})
```

The ledger can also be stored as JSON or YAML and loaded using the Data field:
```go
err := server.AddHook(new(auth.Hook), &auth.Options{
    Data: data, // build ledger from byte slice: yaml or json
})
```
See [examples/auth/encoded/main.go](examples/auth/encoded/main.go) for more information.

### Persistent Storage 
#### Redis
A basic Redis storage hook is available which provides persistence for the broker. It can be added to the server in the same fashion as any other hook, with several options. It uses github.com/go-redis/redis/v8 under the hook, and is completely configurable through the Options value. 
```go
err := server.AddHook(new(redis.Hook), &redis.Options{
  Options: &rv8.Options{
    Addr:     "localhost:6379", // default redis address
    Password: "",               // your password
    DB:       0,                // your redis db
  },
})
if err != nil {
  log.Fatal(err)
}
```
For more information on how the redis hook works, or how to use it, see the [examples/persistence/redis/main.go](examples/persistence/redis/main.go) or [hooks/storage/redis](hooks/storage/redis) code.

#### Badger DB
There's also a BadgerDB storage hook if you prefer file based storage. It can be added and configured in much the same way as the other hooks (with somewhat less options).
```go
err := server.AddHook(new(badger.Hook), &badger.Options{
  Path: badgerPath,
})
if err != nil {
  log.Fatal(err)
}
```
For more information on how the badger hook works, or how to use it, see the [examples/persistence/badger/main.go](examples/persistence/badger/main.go) or [hooks/storage/badger](hooks/storage/badger) code.

There is also a BoltDB hook which has been deprecated in favour of Badger, but if you need it, check [examples/persistence/bolt/main.go](examples/persistence/bolt/main.go).

## Developing with Event Hooks
Many hooks are available for interacting with the broker and client lifecycle. 
The function signatures for all the hooks and `mqtt.Hook` interface can be found in [hooks.go](hooks.go).

> The most flexible event hooks are OnPacketRead, OnPacketEncode, and OnPacketSent - these hooks be used to control and modify all incoming and outgoing packets.

| Function               | Usage                                                                                                                                                                                                                                                                                                      | 
|------------------------|------------------------------------------------------------------------------------------------------------------------------------------------------------------------------------------------------------------------------------------------------------------------------------------------------------|
| OnStarted              | Called when the server has successfully started.                                                                                                                                                                                                                                                           |
| OnStopped              | Called when the server has successfully stopped.                                                                                                                                                                                                                                                           | 
| OnConnectAuthenticate  | Called when a user attempts to authenticate with the server. An implementation of this method MUST be used to allow or deny access to the server (see hooks/auth/allow_all or basic). It can be used in custom hooks to check connecting users against an existing user database. Returns true if allowed. |
| OnACLCheck             | Called when a user attempts to publish or subscribe to a topic filter. As above.                                                                                                                                                                                                                           |
| OnSysInfoTick          | Called when the $SYS topic values are published out.                                                                                                                                                                                                                                                       |
| OnConnect              | Called when a new client connects, may return an error or packet code to halt the client connection process.                                                                                                                                                                                               | 
| OnSessionEstablish     | Called immediately after a new client connects and authenticates and immediately before the session is established and CONNACK is sent.                                                                                                                                                                    |
| OnSessionEstablished   | Called when a new client successfully establishes a session (after OnConnect)                                                                                                                                                                                                                              | 
| OnDisconnect           | Called when a client is disconnected for any reason.                                                                                                                                                                                                                                                       | 
| OnAuthPacket           | Called when an auth packet is received. It is intended to allow developers to create their own mqtt v5 Auth Packet handling mechanisms. Allows packet modification.                                                                                                                                        | 
| OnPacketRead           | Called when a packet is received from a client. Allows packet modification.                                                                                                                                                                                                                                | 
| OnPacketEncode         | Called immediately before a packet is encoded to be sent to a client. Allows packet modification.                                                                                                                                                                                                          | 
| OnPacketSent           | Called when a packet has been sent to a client.                                                                                                                                                                                                                                                            | 
| OnPacketProcessed      | Called when a packet has been received and successfully handled by the broker.                                                                                                                                                                                                                             | 
| OnSubscribe            | Called when a client subscribes to one or more filters. Allows packet modification.                                                                                                                                                                                                                        | 
| OnSubscribed           | Called when a client successfully subscribes to one or more filters.                                                                                                                                                                                                                                       | 
| OnSelectSubscribers    | Called when subscribers have been collected for a topic, but before shared subscription subscribers have been selected. Allows receipient modification.                                                                                                                                                    | 
| OnUnsubscribe          | Called when a client unsubscribes from one or more filters. Allows packet modification.                                                                                                                                                                                                                    | 
| OnUnsubscribed         | Called when a client successfully unsubscribes from one or more filters.                                                                                                                                                                                                                                   | 
| OnPublish              | Called when a client publishes a message. Allows packet modification.                                                                                                                                                                                                                                      | 
| OnPublished            | Called when a client has published a message to subscribers.                                                                                                                                                                                                                                               | 
| OnPublishDropped       | Called when a message to a client is dropped before delivery, such as if the client is taking too long to respond.                                                                                                                                                                                         | 
| OnRetainMessage        | Called then a published message is retained.                                                                                                                                                                                                                                                               | 
| OnRetainPublished      | Called then a retained message is published to a client.                                                                                                                                                                                                                                                   | 
| OnQosPublish           | Called when a publish packet with Qos >= 1 is issued to a subscriber.                                                                                                                                                                                                                                      | 
| OnQosComplete          | Called when the Qos flow for a message has been completed.                                                                                                                                                                                                                                                 | 
| OnQosDropped           | Called when an inflight message expires before completion.                                                                                                                                                                                                                                                 | 
| OnPacketIDExhausted    | Called when a client runs out of unused packet ids to assign.                                                                                                                                                                                                                                              | 
| OnWill                 | Called when a client disconnects and intends to issue a will message. Allows packet modification.                                                                                                                                                                                                          | 
| OnWillSent             | Called when an LWT message has been issued from a disconnecting client.                                                                                                                                                                                                                                    | 
| OnClientExpired        | Called when a client session has expired and should be deleted.                                                                                                                                                                                                                                            | 
| OnRetainedExpired      | Called when a retained message has expired and should be deleted.                                                                                                                                                                                                                                          | 
| StoredClients          | Returns clients, eg. from a persistent store.                                                                                                                                                                                                                                                              | 
| StoredSubscriptions    | Returns client subscriptions, eg. from a persistent store.                                                                                                                                                                                                                                                 | 
| StoredInflightMessages | Returns inflight messages, eg. from a persistent store.                                                                                                                                                                                                                                                    | 
| StoredRetainedMessages | Returns retained messages, eg. from a persistent store.                                                                                                                                                                                                                                                    | 
| StoredSysInfo          | Returns stored system info values, eg. from a persistent store.                                                                                                                                                                                                                                            | 

If you are building a persistent storage hook, see the existing persistent hooks for inspiration and patterns. If you are building an auth hook, you will need `OnACLCheck` and `OnConnectAuthenticate`.

### Inline Client (v2.4.0+)
It's now possible to subscribe and publish to topics directly from the embedding code, by using the `inline client` feature. The Inline Client is an embedded client which operates as part of the server, and can be enabled in the server options:
```go
server := mqtt.New(&mqtt.Options{
  InlineClient: true,
})
```
Once enabled, you will be able to use the `server.Publish`, `server.Subscribe`, and `server.Unsubscribe` methods to issue and received messages from broker-adjacent code.

> See [direct examples](examples/direct/main.go) for real-life usage examples.

#### Inline Publish
To publish basic message to a topic from within the embedding application, you can use the `server.Publish(topic string, payload []byte, retain bool, qos byte) error` method.

```go
err := server.Publish("direct/publish", []byte("packet scheduled message"), false, 0)
```
> The Qos byte in this case is only used to set the upper qos limit available for subscribers, as per MQTT v5 spec.

#### Inline Subscribe
To subscribe to a topic filter from within the embedding application, you can use the `server.Subscribe(filter string, subscriptionId int, handler InlineSubFn) error` method with a callback function. Note that only QoS 0 is supported for inline subscriptions. If you wish to have multiple callbacks for the same filter, you can use the MQTTv5 `subscriptionId` property to differentiate.

```go
callbackFn := func(cl *mqtt.Client, sub packets.Subscription, pk packets.Packet) {
    server.Log.Info("inline client received message from subscription", "client", cl.ID, "subscriptionId", sub.Identifier, "topic", pk.TopicName, "payload", string(pk.Payload))
}
server.Subscribe("direct/#", 1, callbackFn)
```

#### Inline Unsubscribe
You may wish to unsubscribe if you have subscribed to a filter using the inline client. You can do this easily with the `server.Unsubscribe(filter string, subscriptionId int) error` method:

```go
server.Unsubscribe("direct/#", 1)
```

### Packet Injection
If you want more control, or want to set specific MQTT v5 properties and other values you can create your own publish packets from a client of your choice. This method allows you to inject MQTT packets (no just publish) directly into the runtime as though they had been received by a specific client. 

Packet injection can be used for any MQTT packet, including ping requests, subscriptions, etc. And because the Clients structs and methods are now exported, you can even inject packets on behalf of a connected client (if you have a very custom requirements).

Most of the time you'll want to use the Inline Client described above, as it has unique privileges: it bypasses all ACL and topic validation checks, meaning it can even publish to $SYS topics. In this case, you can create an inline client from scratch which will behave the same as the built-in inline client.

```go
cl := server.NewClient(nil, "local", "inline", true)
server.InjectPacket(cl, packets.Packet{
  FixedHeader: packets.FixedHeader{
    Type: packets.Publish,
  },
  TopicName: "direct/publish",
  Payload: []byte("scheduled message"),
})
```

> MQTT packets still need to be correctly formed, so refer our [the test packets catalogue](packets/tpackets.go) and [MQTTv5 Specification](https://docs.oasis-open.org/mqtt/mqtt/v5.0/os/mqtt-v5.0-os.html) for inspiration.

See the [hooks example](examples/hooks/main.go) to see this feature in action.


### Testing
#### Unit Tests
Mochi MQTT tests over a thousand scenarios with thoughtfully hand written unit tests to ensure each function does exactly what we expect. You can run the tests using go:
```
go run --cover ./...
```

#### Paho Interoperability Test
You can check the broker against the [Paho Interoperability Test](https://github.com/eclipse/paho.mqtt.testing/tree/master/interoperability) by starting the broker using `examples/paho/main.go`, and then running the mqtt v5 and v3 tests with `python3 client_test5.py` from the _interoperability_ folder. 

> Note that there are currently a number of outstanding issues regarding false negatives in the paho suite, and as such, certain compatibility modes are enabled in the `paho/main.go` example.


## Performance Benchmarks
Mochi MQTT performance is comparable with popular brokers such as Mosquitto, EMQX, and others.

Performance benchmarks were tested using [MQTT-Stresser](https://github.com/inovex/mqtt-stresser) on a Apple Macbook Air M2, using `cmd/main.go` default settings. Taking into account bursts of high and low throughput, the median scores are the most useful. Higher is better.

> The values presented in the benchmark are not representative of true messages per second throughput. They rely on an unusual calculation by mqtt-stresser, but are usable as they are consistent across all brokers.
> Benchmarks are provided as a general performance expectation guideline only. Comparisons are performed using out-of-the-box default configurations.

`mqtt-stresser -broker tcp://localhost:1883 -num-clients=2 -num-messages=10000`
| Broker            | publish fastest | median | slowest | receive fastest | median | slowest | 
| --                | --             | --   | --   | --             | --   | --   |
| Mochi v2.2.10      | 124,772 | 125,456 | 124,614 | 314,461 | 313,186 | 311,910 |
| [Mosquitto v2.0.15](https://github.com/eclipse/mosquitto) | 155,920 | 155,919 | 155,918 | 185,485 | 185,097 | 184,709 |
| [EMQX v5.0.11](https://github.com/emqx/emqx)      | 156,945 | 156,257 | 155,568 | 17,918 | 17,783 | 17,649 |
| [Rumqtt v0.21.0](https://github.com/bytebeamio/rumqtt) | 112,208 | 108,480 | 104,753 | 135,784 | 126,446 | 117,108 |

`mqtt-stresser -broker tcp://localhost:1883 -num-clients=10 -num-messages=10000`
| Broker            | publish fastest | median | slowest | receive fastest | median | slowest | 
| --                | --             | --   | --   | --             | --   | --   |
| Mochi v2.2.10      | 41,825 | 31,663| 23,008 | 144,058 | 65,903 | 37,618 |
| Mosquitto v2.0.15 | 42,729 | 38,633 | 29,879 | 23,241 | 19,714 | 18,806 |
| EMQX v5.0.11      | 21,553 | 17,418 | 14,356 | 4,257 | 3,980 | 3,756 |
| Rumqtt v0.21.0    | 42,213 | 23,153 | 20,814 | 49,465 | 36,626 | 19,283 |

Million Message Challenge (hit the server with 1 million messages immediately):

`mqtt-stresser -broker tcp://localhost:1883 -num-clients=100 -num-messages=10000`
| Broker            | publish fastest | median | slowest | receive fastest | median | slowest | 
| --                | --             | --   | --   | --             | --   | --   |
| Mochi v2.2.10     | 13,532 | 4,425 | 2,344 | 52,120 | 7,274 | 2,701 |
| Mosquitto v2.0.15 | 3,826 | 3,395 | 3,032 | 1,200 | 1,150 | 1,118 |
| EMQX v5.0.11      | 4,086 | 2,432 | 2,274 | 434 | 333 | 311 |
| Rumqtt v0.21.0    | 78,972 | 5,047 | 3,804 | 4,286 | 3,249 | 2,027 |

> Not sure what's going on with EMQX here, perhaps the docker out-of-the-box settings are not optimal, so take it with a pinch of salt as we know for a fact it's a solid piece of software.

## Contribution Guidelines
Contributions and feedback are both welcomed and encouraged! [Open an issue](https://github.com/mochi-mqtt/server/issues) to report a bug, ask a question, or make a feature request. If you open a pull request, please try to follow the following guidelines:
- Try to maintain test coverage where reasonably possible.
- Clearly state what the PR does and why.
- Please remember to add your SPDX FileContributor tag to files where you have made a meaningful contribution.

[SPDX Annotations](https://spdx.dev) are used to clearly indicate the license, copyright, and contributions of each file in a machine-readable format. If you are adding a new file to the repository, please ensure it has the following SPDX header:
```go
// SPDX-License-Identifier: MIT
// SPDX-FileCopyrightText: 2023 mochi-mqtt
// SPDX-FileContributor: Your name or alias <optional@email.address>

package name
```

Please ensure to add a new `SPDX-FileContributor` line for each contributor to the file. Refer to other files for examples. Please remember to do this, your contributions to this project are valuable and appreciated - it's important to receive credit! 

## Stargazers over time 🥰
[![Stargazers over time](https://starchart.cc/mochi-mqtt/server.svg)](https://starchart.cc/mochi-mqtt/server)
Are you using Mochi MQTT in a project? [Let us know!](https://github.com/mochi-mqtt/server/issues)
<|MERGE_RESOLUTION|>--- conflicted
+++ resolved
@@ -174,16 +174,6 @@
 
 Hooks are stackable - you can add multiple hooks to a server, and they will be run in the order they were added. Some hooks modify values, and these modified values will be passed to the subsequent hooks before being returned to the runtime code.
 
-<<<<<<< HEAD
-| Type | Import | Info |
-| -- | -- |  -- |
-| Access Control | [mochi-mqtt/server/hooks/auth . AllowHook](hooks/auth/allow_all.go) | Allow access to all connecting clients and read/write to  all topics. | 
-| Access Control | [mochi-mqtt/server/hooks/auth . Auth](hooks/auth/auth.go) | Rule-based access control ledger.  | 
-| Persistence | [mochi-mqtt/server/hooks/storage/bolt](hooks/storage/bolt/bolt.go)  | Persistent storage using [BoltDB](https://dbdb.io/db/boltdb) (deprecated). | 
-| Persistence | [mochi-mqtt/server/hooks/storage/badger](hooks/storage/badger/badger.go) | Persistent storage using [BadgerDB](https://github.com/dgraph-io/badger). | 
-| Persistence | [mochi-mqtt/server/hooks/storage/redis](hooks/storage/redis/redis.go)  | Persistent storage using [Redis](https://redis.io). | 
-| Debugging | [mochi-mqtt/server/hooks/debug](hooks/debug/debug.go) | Additional debugging output to visualise packet flow. | 
-=======
 | Type           | Import                                                                   | Info                                                                       |
 |----------------|--------------------------------------------------------------------------|----------------------------------------------------------------------------|
 | Access Control | [mochi-mqtt/server/hooks/auth . AllowHook](hooks/auth/allow_all.go)      | Allow access to all connecting clients and read/write to  all topics.      | 
@@ -192,7 +182,6 @@
 | Persistence    | [mochi-mqtt/server/hooks/storage/badger](hooks/storage/badger/badger.go) | Persistent storage using [BadgerDB](https://github.com/dgraph-io/badger).  | 
 | Persistence    | [mochi-mqtt/server/hooks/storage/redis](hooks/storage/redis/redis.go)    | Persistent storage using [Redis](https://redis.io).                        | 
 | Debugging      | [mochi-mqtt/server/hooks/debug](hooks/debug/debug.go)                    | Additional debugging output to visualise packet flow.                      | 
->>>>>>> fbb1fb25
 
 Many of the internal server functions are now exposed to developers, so you can make your own Hooks by using the above as examples. If you do, please [Open an issue](https://github.com/mochi-mqtt/server/issues) and let everyone know!
 
