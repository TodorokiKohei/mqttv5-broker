// SPDX-License-Identifier: MIT
// SPDX-FileCopyrightText: 2022 mochi-mqtt, mochi-co
// SPDX-FileContributor: mochi-co

package mqtt

import (
	"bytes"
	"encoding/binary"
	"io"
	"log/slog"
	"net"
	"strconv"
	"sync"
	"sync/atomic"
	"testing"
	"time"

	"github.com/mochi-mqtt/server/v2/hooks/storage"
	"github.com/mochi-mqtt/server/v2/listeners"
	"github.com/mochi-mqtt/server/v2/packets"
	"github.com/mochi-mqtt/server/v2/system"

	"github.com/stretchr/testify/require"
)

var logger = slog.New(slog.NewTextHandler(io.Discard, nil))

type ProtocolTest []struct {
	protocolVersion byte
	in              packets.TPacketCase
	out             packets.TPacketCase
	data            map[string]any
}

type AllowHook struct {
	HookBase
}

func (h *AllowHook) SetOpts(l *slog.Logger, opts *HookOptions) {
	h.Log = l
	h.Opts = opts
}

func (h *AllowHook) ID() string {
	return "allow-all-auth"
}

func (h *AllowHook) Provides(b byte) bool {
	return bytes.Contains([]byte{OnConnectAuthenticate, OnACLCheck}, []byte{b})
}

func (h *AllowHook) OnConnectAuthenticate(cl *Client, pk packets.Packet) bool { return true }
func (h *AllowHook) OnACLCheck(cl *Client, topic string, write bool) bool     { return true }

type DenyHook struct {
	HookBase
}

func (h *DenyHook) SetOpts(l *slog.Logger, opts *HookOptions) {
	h.Log = l
	h.Opts = opts
}

func (h *DenyHook) ID() string {
	return "deny-all-auth"
}

func (h *DenyHook) Provides(b byte) bool {
	return bytes.Contains([]byte{OnConnectAuthenticate, OnACLCheck}, []byte{b})
}

func (h *DenyHook) OnConnectAuthenticate(cl *Client, pk packets.Packet) bool { return false }
func (h *DenyHook) OnACLCheck(cl *Client, topic string, write bool) bool     { return false }

type DelayHook struct {
	HookBase
	DisconnectDelay time.Duration
}

func (h *DelayHook) SetOpts(l *slog.Logger, opts *HookOptions) {
	h.Log = l
	h.Opts = opts
}

func (h *DelayHook) ID() string {
	return "delay-hook"
}

func (h *DelayHook) Provides(b byte) bool {
	return bytes.Contains([]byte{OnDisconnect}, []byte{b})
}

func (h *DelayHook) OnDisconnect(cl *Client, err error, expire bool) {
	time.Sleep(h.DisconnectDelay)
}

func newServer() *Server {
	cc := *DefaultServerCapabilities
	cc.MaximumMessageExpiryInterval = 0
	cc.ReceiveMaximum = 0
	s := New(&Options{
		Logger:       logger,
		Capabilities: &cc,
	})
	_ = s.AddHook(new(AllowHook), nil)
	return s
}

func newServerWithInlineClient() *Server {
	cc := *DefaultServerCapabilities
	cc.MaximumMessageExpiryInterval = 0
	cc.ReceiveMaximum = 0
	s := New(&Options{
		Logger:       logger,
		Capabilities: &cc,
		InlineClient: true,
	})
	_ = s.AddHook(new(AllowHook), nil)
	return s
}

func TestOptionsSetDefaults(t *testing.T) {
	opts := &Options{}
	opts.ensureDefaults()

	require.Equal(t, defaultSysTopicInterval, opts.SysTopicResendInterval)
	require.Equal(t, DefaultServerCapabilities, opts.Capabilities)

	opts = new(Options)
	opts.ensureDefaults()
	require.Equal(t, defaultSysTopicInterval, opts.SysTopicResendInterval)
}

func TestNew(t *testing.T) {
	s := New(nil)
	require.NotNil(t, s)
	require.NotNil(t, s.Clients)
	require.NotNil(t, s.Listeners)
	require.NotNil(t, s.Topics)
	require.NotNil(t, s.Info)
	require.NotNil(t, s.Log)
	require.NotNil(t, s.Options)
	require.NotNil(t, s.loop)
	require.NotNil(t, s.loop.sysTopics)
	require.NotNil(t, s.loop.inflightExpiry)
	require.NotNil(t, s.loop.clientExpiry)
	require.NotNil(t, s.hooks)
	require.NotNil(t, s.hooks.Log)
	require.NotNil(t, s.done)
	require.Nil(t, s.inlineClient)
	require.Equal(t, 0, s.Clients.Len())
}

func TestNewWithInlineClient(t *testing.T) {
	s := New(&Options{
		InlineClient: true,
	})
	require.NotNil(t, s.inlineClient)
	require.Equal(t, 1, s.Clients.Len())
}

func TestNewNilOpts(t *testing.T) {
	s := New(nil)
	require.NotNil(t, s)
	require.NotNil(t, s.Options)
}

func TestServerNewClient(t *testing.T) {
	s := New(nil)
	s.Log = logger
	r, _ := net.Pipe()

	cl := s.NewClient(r, "testing", "test", false)
	require.NotNil(t, cl)
	require.Equal(t, "test", cl.ID)
	require.Equal(t, "testing", cl.Net.Listener)
	require.False(t, cl.Net.Inline)
	require.NotNil(t, cl.State.Inflight.internal)
	require.NotNil(t, cl.State.Subscriptions)
	require.NotNil(t, cl.State.TopicAliases)
	require.Equal(t, defaultKeepalive, cl.State.Keepalive)
	require.Equal(t, defaultClientProtocolVersion, cl.Properties.ProtocolVersion)
	require.NotNil(t, cl.Net.Conn)
	require.NotNil(t, cl.Net.bconn)
	require.NotNil(t, cl.ops)
	require.Equal(t, s.Log, cl.ops.log)
}

func TestServerNewClientInline(t *testing.T) {
	s := New(nil)
	cl := s.NewClient(nil, "testing", "test", true)
	require.True(t, cl.Net.Inline)
}

func TestServerAddHook(t *testing.T) {
	s := New(nil)

	s.Log = logger
	require.NotNil(t, s)

	require.Equal(t, int64(0), s.hooks.Len())
	err := s.AddHook(new(HookBase), nil)
	require.NoError(t, err)
	require.Equal(t, int64(1), s.hooks.Len())
}

func TestServerAddListener(t *testing.T) {
	s := newServer()
	defer s.Close()

	require.NotNil(t, s)

	err := s.AddListener(listeners.NewMockListener("t1", ":1882"))
	require.NoError(t, err)

	// add existing listener
	err = s.AddListener(listeners.NewMockListener("t1", ":1882"))
	require.Error(t, err)
	require.Equal(t, ErrListenerIDExists, err)
}

func TestServerAddListenerInitFailure(t *testing.T) {
	s := newServer()
	defer s.Close()

	require.NotNil(t, s)

	m := listeners.NewMockListener("t1", ":1882")
	m.ErrListen = true
	err := s.AddListener(m)
	require.Error(t, err)
}

func TestServerServe(t *testing.T) {
	s := newServer()
	defer s.Close()

	require.NotNil(t, s)

	err := s.AddListener(listeners.NewMockListener("t1", ":1882"))
	require.NoError(t, err)

	err = s.Serve()
	require.NoError(t, err)

	time.Sleep(time.Millisecond)

	require.Equal(t, 1, s.Listeners.Len())
	listener, ok := s.Listeners.Get("t1")

	require.Equal(t, true, ok)
	require.Equal(t, true, listener.(*listeners.MockListener).IsServing())
}

func TestServerServeReadStoreFailure(t *testing.T) {
	s := newServer()
	defer s.Close()

	require.NotNil(t, s)

	err := s.AddListener(listeners.NewMockListener("t1", ":1882"))
	require.NoError(t, err)

	hook := new(modifiedHookBase)
	hook.failAt = 1
	err = s.AddHook(hook, nil)
	require.NoError(t, err)

	err = s.Serve()
	require.Error(t, err)
}

func TestServerEventLoop(t *testing.T) {
	s := newServer()
	defer s.Close()

	s.loop.sysTopics = time.NewTicker(time.Millisecond)
	s.loop.inflightExpiry = time.NewTicker(time.Millisecond)
	s.loop.clientExpiry = time.NewTicker(time.Millisecond)
	s.loop.retainedExpiry = time.NewTicker(time.Millisecond)
	s.loop.willDelaySend = time.NewTicker(time.Millisecond)
	go s.eventLoop()

	time.Sleep(time.Millisecond * 3)
}

func TestServerReadConnectionPacket(t *testing.T) {
	s := newServer()
	defer s.Close()

	cl, r, _ := newTestClient()
	s.Clients.Add(cl)

	o := make(chan packets.Packet)
	go func() {
		pk, err := s.readConnectionPacket(cl)
		require.NoError(t, err)
		o <- pk
	}()

	go func() {
		_, _ = r.Write(packets.TPacketData[packets.Connect].Get(packets.TConnectMqtt311).RawBytes)
		_ = r.Close()
	}()

	require.Equal(t, *packets.TPacketData[packets.Connect].Get(packets.TConnectMqtt311).Packet, <-o)
}

func TestServerReadConnectionPacketBadFixedHeader(t *testing.T) {
	s := newServer()
	defer s.Close()

	cl, r, _ := newTestClient()
	s.Clients.Add(cl)

	o := make(chan error)
	go func() {
		_, err := s.readConnectionPacket(cl)
		o <- err
	}()

	go func() {
		_, _ = r.Write(packets.TPacketData[packets.Connect].Get(packets.TConnectMalFixedHeader).RawBytes)
		_ = r.Close()
	}()

	err := <-o
	require.Error(t, err)
	require.Equal(t, packets.ErrMalformedVariableByteInteger, err)
}

func TestServerReadConnectionPacketBadPacketType(t *testing.T) {
	s := newServer()
	defer s.Close()

	cl, r, _ := newTestClient()
	s.Clients.Add(cl)

	go func() {
		_, _ = r.Write(packets.TPacketData[packets.Connack].Get(packets.TConnackAcceptedNoSession).RawBytes)
		_ = r.Close()
	}()

	_, err := s.readConnectionPacket(cl)
	require.Error(t, err)
	require.Equal(t, packets.ErrProtocolViolationRequireFirstConnect, err)
}

func TestServerReadConnectionPacketBadPacket(t *testing.T) {
	s := newServer()
	defer s.Close()

	cl, r, _ := newTestClient()
	s.Clients.Add(cl)

	go func() {
		_, _ = r.Write(packets.TPacketData[packets.Connect].Get(packets.TConnectMalProtocolName).RawBytes)
		_ = r.Close()
	}()

	_, err := s.readConnectionPacket(cl)
	require.Error(t, err)
	require.ErrorIs(t, err, packets.ErrMalformedProtocolName)
}

func TestEstablishConnection(t *testing.T) {
	s := newServer()
	defer s.Close()

	r, w := net.Pipe()
	o := make(chan error)
	go func() {
		o <- s.EstablishConnection("tcp", r)
	}()

	go func() {
		_, _ = w.Write(packets.TPacketData[packets.Connect].Get(packets.TConnectClean).RawBytes)
		_, _ = w.Write(packets.TPacketData[packets.Disconnect].Get(packets.TDisconnect).RawBytes)
	}()

	// receive the connack
	recv := make(chan []byte)
	go func() {
		buf, err := io.ReadAll(w)
		require.NoError(t, err)
		recv <- buf
	}()

	err := <-o
	require.NoError(t, err)

	// Todo:
	// 		s.Clients is already empty here. Is it necessary to check v.StopCause()?

	// for _, v := range s.Clients.GetAll() {
	// 	require.ErrorIs(t, v.StopCause(), packets.CodeDisconnect) // true error is disconnect
	// }

	require.Equal(t, packets.TPacketData[packets.Connack].Get(packets.TConnackAcceptedNoSession).RawBytes, <-recv)

	_ = w.Close()
	_ = r.Close()

	// client must be deleted on session close if Clean = true
	_, ok := s.Clients.Get(packets.TPacketData[packets.Connect].Get(packets.TConnectClean).Packet.Connect.ClientIdentifier)
	require.False(t, ok)
}

func TestEstablishConnectionAckFailure(t *testing.T) {
	s := newServer()
	defer s.Close()

	r, w := net.Pipe()
	o := make(chan error)
	go func() {
		o <- s.EstablishConnection("tcp", r)
	}()

	go func() {
		_, _ = w.Write(packets.TPacketData[packets.Connect].Get(packets.TConnectClean).RawBytes)
		_ = w.Close()
	}()

	err := <-o
	require.Error(t, err)
	require.ErrorIs(t, err, io.ErrClosedPipe)

	_ = r.Close()
}

func TestEstablishConnectionReadError(t *testing.T) {
	s := newServer()
	defer s.Close()

	r, w := net.Pipe()
	o := make(chan error)
	go func() {
		o <- s.EstablishConnection("tcp", r)
	}()

	go func() {
		_, _ = w.Write(packets.TPacketData[packets.Connect].Get(packets.TConnectMqtt5).RawBytes)
		_, _ = w.Write(packets.TPacketData[packets.Connect].Get(packets.TConnectClean).RawBytes) // second connect error
	}()

	// receive the connack
	recv := make(chan []byte)
	go func() {
		buf, err := io.ReadAll(w)
		require.NoError(t, err)
		recv <- buf
	}()

	err := <-o
	require.Error(t, err)

	// Retrieve the client corresponding to the Client Identifier.
	retrievedCl, ok := s.Clients.Get(packets.TPacketData[packets.Connect].Get(packets.TConnectMqtt5).Packet.Connect.ClientIdentifier)
	require.True(t, ok)
	require.ErrorIs(t, retrievedCl.StopCause(), packets.ErrProtocolViolationSecondConnect) // true error is disconnect

	ret := <-recv
	require.Equal(t, append(
		packets.TPacketData[packets.Connack].Get(packets.TConnackMinCleanMqtt5).RawBytes,
		packets.TPacketData[packets.Disconnect].Get(packets.TDisconnectSecondConnect).RawBytes...),
		ret,
	)

	_ = w.Close()
	_ = r.Close()
}

func TestEstablishConnectionInheritExisting(t *testing.T) {
	s := newServer()
	defer s.Close()

	cl, r0, _ := newTestClient()
	cl.Properties.ProtocolVersion = 5
	cl.Properties.Username = []byte("mochi")
	cl.ID = packets.TPacketData[packets.Connect].Get(packets.TConnectMqtt311).Packet.Connect.ClientIdentifier
	cl.State.Subscriptions.Add("a/b/c", packets.Subscription{Filter: "a/b/c", Qos: 1})
	cl.State.Inflight.Set(*packets.TPacketData[packets.Publish].Get(packets.TPublishQos1).Packet)
	s.Clients.Add(cl)

	r, w := net.Pipe()
	o := make(chan error)
	go func() {
		err := s.EstablishConnection("tcp", r)
		o <- err
	}()

	go func() {
		_, _ = w.Write(packets.TPacketData[packets.Connect].Get(packets.TConnectMqtt311).RawBytes)
		time.Sleep(time.Millisecond) // we want to receive the queued inflight, so we need to wait a moment before sending the disconnect.
		_, _ = w.Write(packets.TPacketData[packets.Disconnect].Get(packets.TDisconnect).RawBytes)
	}()

	// receive the disconnect session takeover
	takeover := make(chan []byte)
	go func() {
		buf, err := io.ReadAll(r0)
		require.NoError(t, err)
		takeover <- buf
	}()

	// receive the connack
	recv := make(chan []byte)
	go func() {
		buf, err := io.ReadAll(w)
		require.NoError(t, err)
		recv <- buf
	}()

	err := <-o
	require.NoError(t, err)

	// Retrieve the client corresponding to the Client Identifier.
	retrievedCl, ok := s.Clients.Get(packets.TPacketData[packets.Connect].Get(packets.TConnectMqtt311).Packet.Connect.ClientIdentifier)
	require.True(t, ok)
	require.ErrorIs(t, retrievedCl.StopCause(), packets.CodeDisconnect) // true error is disconnect

	connackPlusPacket := append(
		packets.TPacketData[packets.Connack].Get(packets.TConnackAcceptedSessionExists).RawBytes,
		packets.TPacketData[packets.Publish].Get(packets.TPublishQos1Dup).RawBytes...,
	)
	require.Equal(t, connackPlusPacket, <-recv)
	require.Equal(t, packets.TPacketData[packets.Disconnect].Get(packets.TDisconnectTakeover).RawBytes, <-takeover)

	time.Sleep(time.Microsecond * 100)
	_ = w.Close()
	_ = r.Close()

	clw, ok := s.Clients.Get(packets.TPacketData[packets.Connect].Get(packets.TConnectMqtt311).Packet.Connect.ClientIdentifier)
	require.True(t, ok)
	require.NotEmpty(t, clw.State.Subscriptions)

	// Prevent sequential takeover memory-bloom.
	require.Empty(t, cl.State.Subscriptions.GetAll())
}

// See https://github.com/mochi-mqtt/server/issues/173
func TestEstablishConnectionInheritExistingTrueTakeover(t *testing.T) {
	s := newServer()
	d := new(DelayHook)
	d.DisconnectDelay = time.Millisecond * 200
	_ = s.AddHook(d, nil)
	defer s.Close()

	// Clean session, 0 session expiry interval
	cl1RawBytes := []byte{
		packets.Connect << 4, 21, // Fixed header
		0, 4, // Protocol Name - MSB+LSB
		'M', 'Q', 'T', 'T', // Protocol Name
		5,      // Protocol Version
		1 << 1, // Packet Flags
		0, 30,  // Keepalive
		5,              // Properties length
		17, 0, 0, 0, 0, // Session Expiry Interval (17)
		0, 3, // Client ID - MSB+LSB
		'z', 'e', 'n', // Client ID "zen"
	}

	// Make first connection
	r1, w1 := net.Pipe()
	o1 := make(chan error)
	go func() {
		err := s.EstablishConnection("tcp", r1)
		o1 <- err
	}()
	go func() {
		_, _ = w1.Write(cl1RawBytes)
	}()

	// receive the first connack
	recv := make(chan []byte)
	go func() {
		buf, err := io.ReadAll(w1)
		require.NoError(t, err)
		recv <- buf
	}()

	// Get the first client pointer
	time.Sleep(time.Millisecond * 50)
	cl1, ok := s.Clients.Get(packets.TPacketData[packets.Connect].Get(packets.TConnectUserPass).Packet.Connect.ClientIdentifier)
	require.True(t, ok)
	cl1.State.Subscriptions.Add("a/b/c", packets.Subscription{Filter: "a/b/c", Qos: 1})
	cl1.State.Subscriptions.Add("d/e/f", packets.Subscription{Filter: "d/e/f", Qos: 0})
	time.Sleep(time.Millisecond * 50)

	// Make the second connection
	r2, w2 := net.Pipe()
	o2 := make(chan error)
	go func() {
		err := s.EstablishConnection("tcp", r2)
		o2 <- err
	}()
	go func() {
		x := packets.TPacketData[packets.Connect].Get(packets.TConnectUserPass).RawBytes[:]
		x[19] = '.' // differentiate username bytes in debugging
		_, _ = w2.Write(packets.TPacketData[packets.Connect].Get(packets.TConnectUserPass).RawBytes)
	}()

	// receive the second connack
	recv2 := make(chan []byte)
	go func() {
		buf, err := io.ReadAll(w2)
		require.NoError(t, err)
		recv2 <- buf
	}()

	// Capture first Client pointer
	clp1, ok := s.Clients.Get("zen")
	require.True(t, ok)
	require.Empty(t, clp1.Properties.Username)
	require.NotEmpty(t, clp1.State.Subscriptions.GetAll())

	err1 := <-o1
	require.Error(t, err1)
	require.ErrorIs(t, err1, io.ErrClosedPipe)

	// Capture second Client pointer
	clp2, ok := s.Clients.Get("zen")
	require.True(t, ok)
	require.Equal(t, []byte(".ochi"), clp2.Properties.Username)
	require.NotEmpty(t, clp2.State.Subscriptions.GetAll())
	require.Empty(t, clp1.State.Subscriptions.GetAll())

	_, _ = w2.Write(packets.TPacketData[packets.Disconnect].Get(packets.TDisconnect).RawBytes)
	require.NoError(t, <-o2)
}

func TestEstablishConnectionResentPendingInflightsError(t *testing.T) {
	s := newServer()
	defer s.Close()

	n := time.Now().Unix()
	cl, r0, _ := newTestClient()
	cl.Properties.ProtocolVersion = 5
	cl.ID = packets.TPacketData[packets.Connect].Get(packets.TConnectMqtt311).Packet.Connect.ClientIdentifier
	cl.State.Inflight = NewInflights()
	cl.State.Inflight.Set(packets.Packet{PacketID: 2, Created: n - 2}) // no packet type
	s.Clients.Add(cl)

	r, w := net.Pipe()
	o := make(chan error)
	go func() {
		o <- s.EstablishConnection("tcp", r)
	}()

	go func() {
		_, _ = w.Write(packets.TPacketData[packets.Connect].Get(packets.TConnectMqtt311).RawBytes)
	}()

	go func() {
		_, err := io.ReadAll(r0)
		require.NoError(t, err)
	}()

	go func() {
		_, err := io.ReadAll(w)
		require.NoError(t, err)
	}()

	err := <-o
	require.Error(t, err)
	require.ErrorIs(t, err, packets.ErrNoValidPacketAvailable)
}

func TestEstablishConnectionInheritExistingClean(t *testing.T) {
	s := newServer()
	defer s.Close()

	cl, r0, _ := newTestClient()
	cl.ID = packets.TPacketData[packets.Connect].Get(packets.TConnectMqtt311).Packet.Connect.ClientIdentifier
	cl.Properties.Clean = true
	cl.State.Subscriptions.Add("a/b/c", packets.Subscription{Filter: "a/b/c", Qos: 1})
	s.Clients.Add(cl)

	r, w := net.Pipe()
	o := make(chan error)
	go func() {
		o <- s.EstablishConnection("tcp", r)
	}()

	go func() {
		_, _ = w.Write(packets.TPacketData[packets.Connect].Get(packets.TConnectMqtt311).RawBytes)
		_, _ = w.Write(packets.TPacketData[packets.Disconnect].Get(packets.TDisconnect).RawBytes)
	}()

	// receive the disconnect
	takeover := make(chan []byte)
	go func() {
		buf, err := io.ReadAll(r0)
		require.NoError(t, err)
		takeover <- buf
	}()

	// receive the connack
	recv := make(chan []byte)
	go func() {
		buf, err := io.ReadAll(w)
		require.NoError(t, err)
		recv <- buf
	}()

	err := <-o
	require.NoError(t, err)

	// Retrieve the client corresponding to the Client Identifier.
	retrievedCl, ok := s.Clients.Get(packets.TPacketData[packets.Connect].Get(packets.TConnectMqtt311).Packet.Connect.ClientIdentifier)
	require.True(t, ok)
	require.ErrorIs(t, retrievedCl.StopCause(), packets.CodeDisconnect) // true error is disconnect

	require.Equal(t, packets.TPacketData[packets.Connack].Get(packets.TConnackAcceptedNoSession).RawBytes, <-recv)
	require.Equal(t, packets.TPacketData[packets.Disconnect].Get(packets.TDisconnect).RawBytes, <-takeover)

	_ = w.Close()
	_ = r.Close()

	clw, ok := s.Clients.Get(packets.TPacketData[packets.Connect].Get(packets.TConnectMqtt311).Packet.Connect.ClientIdentifier)
	require.True(t, ok)
	require.Equal(t, 0, clw.State.Subscriptions.Len())
}

func TestEstablishConnectionBadAuthentication(t *testing.T) {
	s := New(&Options{
		Logger: logger,
	})
	defer s.Close()

	r, w := net.Pipe()
	o := make(chan error)
	go func() {
		o <- s.EstablishConnection("tcp", r)
	}()

	go func() {
		_, _ = w.Write(packets.TPacketData[packets.Connect].Get(packets.TConnectClean).RawBytes)
		_, _ = w.Write(packets.TPacketData[packets.Disconnect].Get(packets.TDisconnect).RawBytes)
	}()

	// receive the connack
	recv := make(chan []byte)
	go func() {
		buf, err := io.ReadAll(w)
		require.NoError(t, err)
		recv <- buf
	}()

	err := <-o
	require.Error(t, err)
	require.ErrorIs(t, err, packets.ErrBadUsernameOrPassword)
	require.Equal(t, packets.TPacketData[packets.Connack].Get(packets.TConnackBadUsernamePasswordNoSession).RawBytes, <-recv)

	_ = w.Close()
	_ = r.Close()
}

func TestEstablishConnectionBadAuthenticationAckFailure(t *testing.T) {
	s := New(&Options{
		Logger: logger,
	})
	defer s.Close()

	r, w := net.Pipe()
	o := make(chan error)
	go func() {
		o <- s.EstablishConnection("tcp", r)
	}()

	go func() {
		_, _ = w.Write(packets.TPacketData[packets.Connect].Get(packets.TConnectClean).RawBytes)
		_ = w.Close()
	}()

	err := <-o
	require.Error(t, err)
	require.ErrorIs(t, err, io.ErrClosedPipe)

	_ = r.Close()
}

func TestServerEstablishConnectionInvalidConnect(t *testing.T) {
	s := newServer()

	r, w := net.Pipe()
	o := make(chan error)
	go func() {
		o <- s.EstablishConnection("tcp", r)
	}()

	go func() {
		_, _ = w.Write(packets.TPacketData[packets.Connect].Get(packets.TConnectMalReservedBit).RawBytes)
		_, _ = w.Write(packets.TPacketData[packets.Disconnect].Get(packets.TDisconnect).RawBytes)
	}()

	// receive the connack
	recv := make(chan []byte)
	go func() {
		buf, err := io.ReadAll(w)
		require.NoError(t, err)
		recv <- buf
	}()

	err := <-o
	require.Error(t, err)
	require.ErrorIs(t, packets.ErrProtocolViolationReservedBit, err)
	require.Equal(t, packets.TPacketData[packets.Connack].Get(packets.TConnackProtocolViolationNoSession).RawBytes, <-recv)

	_ = r.Close()
}

// See https://github.com/mochi-mqtt/server/issues/178
func TestServerEstablishConnectionZeroByteUsernameIsValid(t *testing.T) {
	s := newServer()

	r, w := net.Pipe()
	o := make(chan error)
	go func() {
		o <- s.EstablishConnection("tcp", r)
	}()

	go func() {
		_, _ = w.Write(packets.TPacketData[packets.Connect].Get(packets.TConnectZeroByteUsername).RawBytes)
		_, _ = w.Write(packets.TPacketData[packets.Disconnect].Get(packets.TDisconnect).RawBytes)
	}()

	// receive the connack error
	go func() {
		_, err := io.ReadAll(w)
		require.NoError(t, err)
	}()

	err := <-o
	require.NoError(t, err)

	_ = r.Close()
}

func TestServerEstablishConnectionInvalidConnectAckFailure(t *testing.T) {
	s := newServer()

	r, w := net.Pipe()
	o := make(chan error)
	go func() {
		o <- s.EstablishConnection("tcp", r)
	}()

	go func() {
		_, _ = w.Write(packets.TPacketData[packets.Connect].Get(packets.TConnectMalReservedBit).RawBytes)
		_ = w.Close()
	}()

	err := <-o
	require.Error(t, err)
	require.ErrorIs(t, err, io.ErrClosedPipe)

	_ = r.Close()
}

func TestServerEstablishConnectionBadPacket(t *testing.T) {
	s := newServer()

	r, w := net.Pipe()
	o := make(chan error)
	go func() {
		o <- s.EstablishConnection("tcp", r)
	}()

	go func() {
		_, _ = w.Write(packets.TPacketData[packets.Connect].Get(packets.TConnackBadProtocolVersion).RawBytes)
		_, _ = w.Write(packets.TPacketData[packets.Disconnect].Get(packets.TDisconnect).RawBytes)
	}()

	err := <-o
	require.Error(t, err)
	require.ErrorIs(t, err, packets.ErrProtocolViolationRequireFirstConnect)

	_ = r.Close()
}

func TestServerEstablishConnectionOnConnectError(t *testing.T) {
	s := newServer()
	hook := new(modifiedHookBase)
	hook.fail = true
	err := s.AddHook(hook, nil)
	require.NoError(t, err)

	r, w := net.Pipe()
	o := make(chan error)
	go func() {
		o <- s.EstablishConnection("tcp", r)
	}()

	go func() {
		_, _ = w.Write(packets.TPacketData[packets.Connect].Get(packets.TConnectClean).RawBytes)
	}()

	err = <-o
	require.Error(t, err)
	require.ErrorIs(t, err, errTestHook)

	_ = r.Close()
}

func TestServerSendConnack(t *testing.T) {
	s := newServer()
	cl, r, w := newTestClient()
	cl.Properties.ProtocolVersion = 5
	s.Options.Capabilities.MaximumQos = 1
	cl.Properties.Props = packets.Properties{
		AssignedClientID: "mochi",
	}
	go func() {
		err := s.SendConnack(cl, packets.CodeSuccess, true, nil)
		require.NoError(t, err)
		_ = w.Close()
	}()

	buf, err := io.ReadAll(r)
	require.NoError(t, err)
	require.Equal(t, packets.TPacketData[packets.Connack].Get(packets.TConnackMinMqtt5).RawBytes, buf)
}

func TestServerSendConnackFailureReason(t *testing.T) {
	s := newServer()
	cl, r, w := newTestClient()
	cl.Properties.ProtocolVersion = 5
	go func() {
		err := s.SendConnack(cl, packets.ErrUnspecifiedError, true, nil)
		require.NoError(t, err)
		_ = w.Close()
	}()

	buf, err := io.ReadAll(r)
	require.NoError(t, err)
	require.Equal(t, packets.TPacketData[packets.Connack].Get(packets.TConnackInvalidMinMqtt5).RawBytes, buf)
}

func TestServerSendConnackWithServerKeepalive(t *testing.T) {
	s := newServer()
	cl, r, w := newTestClient()
	cl.Properties.ProtocolVersion = 5
	cl.State.Keepalive = 10
	cl.State.ServerKeepalive = true
	go func() {
		err := s.SendConnack(cl, packets.CodeSuccess, true, nil)
		require.NoError(t, err)
		_ = w.Close()
	}()

	buf, err := io.ReadAll(r)
	require.NoError(t, err)
	require.Equal(t, packets.TPacketData[packets.Connack].Get(packets.TConnackServerKeepalive).RawBytes, buf)
}

func TestServerValidateConnect(t *testing.T) {
	packet := *packets.TPacketData[packets.Connect].Get(packets.TConnectMqtt5).Packet
	invalidBitPacket := packet
	invalidBitPacket.ReservedBit = 1
	packetCleanIdPacket := packet
	packetCleanIdPacket.Connect.Clean = false
	packetCleanIdPacket.Connect.ClientIdentifier = ""
	tt := []struct {
		desc         string
		client       *Client
		capabilities Capabilities
		packet       packets.Packet
		expect       packets.Code
	}{
		{
			desc:         "unsupported protocol version",
			client:       &Client{Properties: ClientProperties{ProtocolVersion: 3}},
			capabilities: Capabilities{MinimumProtocolVersion: 4},
			packet:       packet,
			expect:       packets.ErrUnsupportedProtocolVersion,
		},
		{
			desc:         "will qos not supported",
			client:       &Client{Properties: ClientProperties{Will: Will{Qos: 2}}},
			capabilities: Capabilities{MaximumQos: 1},
			packet:       packet,
			expect:       packets.ErrQosNotSupported,
		},
		{
			desc:         "retain not supported",
			client:       &Client{Properties: ClientProperties{Will: Will{Retain: true}}},
			capabilities: Capabilities{RetainAvailable: 0},
			packet:       packet,
			expect:       packets.ErrRetainNotSupported,
		},
		{
			desc:         "invalid packet validate",
			client:       &Client{Properties: ClientProperties{Will: Will{Retain: true}}},
			capabilities: Capabilities{RetainAvailable: 0},
			packet:       invalidBitPacket,
			expect:       packets.ErrProtocolViolationReservedBit,
		},
		{
			desc:         "mqtt3 clean no client id ",
			client:       &Client{Properties: ClientProperties{ProtocolVersion: 3}},
			capabilities: Capabilities{},
			packet:       packetCleanIdPacket,
			expect:       packets.ErrUnspecifiedError,
		},
	}

	s := newServer()
	for _, tx := range tt {
		t.Run(tx.desc, func(t *testing.T) {
			s.Options.Capabilities = &tx.capabilities
			err := s.validateConnect(tx.client, tx.packet)
			require.Error(t, err)
			require.ErrorIs(t, err, tx.expect)
		})
	}
}

func TestServerSendConnackAdjustedExpiryInterval(t *testing.T) {
	s := newServer()
	cl, r, w := newTestClient()
	cl.Properties.ProtocolVersion = 5
	cl.Properties.Props.SessionExpiryInterval = uint32(300)
	s.Options.Capabilities.MaximumSessionExpiryInterval = 120
	go func() {
		err := s.SendConnack(cl, packets.CodeSuccess, false, nil)
		require.NoError(t, err)
		_ = w.Close()
	}()

	buf, err := io.ReadAll(r)
	require.NoError(t, err)
	require.Equal(t, packets.TPacketData[packets.Connack].Get(packets.TConnackAcceptedAdjustedExpiryInterval).RawBytes, buf)
}

func TestInheritClientSession(t *testing.T) {
	s := newServer()

	n := time.Now().Unix()

	existing, _, _ := newTestClient()
	existing.Net.Conn = nil
	existing.ID = "mochi"
	existing.State.Subscriptions.Add("a/b/c", packets.Subscription{Filter: "a/b/c", Qos: 1})
	existing.State.Inflight = NewInflights()
	existing.State.Inflight.Set(packets.Packet{PacketID: 1, Created: n - 1})
	existing.State.Inflight.Set(packets.Packet{PacketID: 2, Created: n - 2})

	s.Clients.Add(existing)

	cl, _, _ := newTestClient()
	cl.Properties.ProtocolVersion = 5

	require.Equal(t, 0, cl.State.Inflight.Len())
	require.Equal(t, 0, cl.State.Subscriptions.Len())

	// Inherit existing client properties
	b := s.inheritClientSession(packets.Packet{Connect: packets.ConnectParams{ClientIdentifier: "mochi"}}, cl)
	require.True(t, b)
	require.Equal(t, 2, cl.State.Inflight.Len())
	require.Equal(t, 1, cl.State.Subscriptions.Len())

	// On clean, clear existing properties
	cl, _, _ = newTestClient()
	cl.Properties.ProtocolVersion = 5
	b = s.inheritClientSession(packets.Packet{Connect: packets.ConnectParams{ClientIdentifier: "mochi", Clean: true}}, cl)
	require.False(t, b)
	require.Equal(t, 0, cl.State.Inflight.Len())
	require.Equal(t, 0, cl.State.Subscriptions.Len())
}

func TestServerUnsubscribeClient(t *testing.T) {
	s := newServer()
	cl, _, _ := newTestClient()
	pk := packets.Subscription{Filter: "a/b/c", Qos: 1}
	cl.State.Subscriptions.Add("a/b/c", pk)
	s.Topics.Subscribe(cl.ID, pk)
	subs := s.Topics.Subscribers("a/b/c")
	require.Equal(t, 1, len(subs.Subscriptions))
	s.UnsubscribeClient(cl)
	subs = s.Topics.Subscribers("a/b/c")
	require.Equal(t, 0, len(subs.Subscriptions))
}

func TestServerProcessPacketFailure(t *testing.T) {
	s := newServer()
	cl, _, _ := newTestClient()
	err := s.processPacket(cl, packets.Packet{})
	require.Error(t, err)
}

func TestServerProcessPacketConnect(t *testing.T) {
	s := newServer()
	cl, _, _ := newTestClient()

	err := s.processPacket(cl, *packets.TPacketData[packets.Connect].Get(packets.TConnectClean).Packet)
	require.Error(t, err)
}

func TestServerProcessPacketPingreq(t *testing.T) {
	s := newServer()
	cl, r, w := newTestClient()

	go func() {
		err := s.processPacket(cl, *packets.TPacketData[packets.Pingreq].Get(packets.TPingreq).Packet)
		require.NoError(t, err)
		_ = w.Close()
	}()

	buf, err := io.ReadAll(r)
	require.NoError(t, err)
	require.Equal(t, packets.TPacketData[packets.Pingresp].Get(packets.TPingresp).RawBytes, buf)
}

func TestServerProcessPacketPingreqError(t *testing.T) {
	s := newServer()
	cl, _, _ := newTestClient()
	cl.Stop(packets.CodeDisconnect)

	err := s.processPacket(cl, *packets.TPacketData[packets.Pingreq].Get(packets.TPingreq).Packet)
	require.Error(t, err)
	require.ErrorIs(t, cl.StopCause(), packets.CodeDisconnect)
}

func TestServerProcessPacketPublishInvalid(t *testing.T) {
	s := newServer()
	cl, _, _ := newTestClient()

	err := s.processPacket(cl, *packets.TPacketData[packets.Publish].Get(packets.TPublishInvalidQosMustPacketID).Packet)
	require.Error(t, err)
	require.ErrorIs(t, err, packets.ErrProtocolViolationNoPacketID)
}

func TestInjectPacketPublishAndReceive(t *testing.T) {
	s := newServer()
	_ = s.Serve()
	defer s.Close()

	sender, _, w1 := newTestClient()
	sender.Net.Inline = true
	sender.ID = "sender"
	s.Clients.Add(sender)

	receiver, r2, w2 := newTestClient()
	receiver.ID = "receiver"
	s.Clients.Add(receiver)
	s.Topics.Subscribe(receiver.ID, packets.Subscription{Filter: "a/b/c"})

	require.Equal(t, int64(0), atomic.LoadInt64(&s.Info.PacketsReceived))

	receiverBuf := make(chan []byte)
	go func() {
		buf, err := io.ReadAll(r2)
		require.NoError(t, err)
		receiverBuf <- buf
	}()

	go func() {
		err := s.InjectPacket(sender, *packets.TPacketData[packets.Publish].Get(packets.TPublishBasic).Packet)
		require.NoError(t, err)
		_ = w1.Close()
		time.Sleep(time.Millisecond * 10)
		_ = w2.Close()
	}()

	require.Equal(t, packets.TPacketData[packets.Publish].Get(packets.TPublishBasic).RawBytes, <-receiverBuf)
}

func TestServerPublishAndReceive(t *testing.T) {
	s := newServerWithInlineClient()

	_ = s.Serve()
	defer s.Close()

	sender, _, w1 := newTestClient()
	sender.Net.Inline = true
	sender.ID = "sender"
	s.Clients.Add(sender)

	receiver, r2, w2 := newTestClient()
	receiver.ID = "receiver"
	s.Clients.Add(receiver)
	s.Topics.Subscribe(receiver.ID, packets.Subscription{Filter: "a/b/c"})

	require.Equal(t, int64(0), atomic.LoadInt64(&s.Info.PacketsReceived))

	receiverBuf := make(chan []byte)
	go func() {
		buf, err := io.ReadAll(r2)
		require.NoError(t, err)
		receiverBuf <- buf
	}()

	go func() {
		pkx := *packets.TPacketData[packets.Publish].Get(packets.TPublishBasic).Packet
		err := s.Publish(pkx.TopicName, pkx.Payload, pkx.FixedHeader.Retain, pkx.FixedHeader.Qos)
		require.NoError(t, err)
		_ = w1.Close()
		time.Sleep(time.Millisecond * 10)
		_ = w2.Close()
	}()

	require.Equal(t, packets.TPacketData[packets.Publish].Get(packets.TPublishBasic).RawBytes, <-receiverBuf)
}

func TestServerPublishNoInlineClient(t *testing.T) {
	s := newServer()
	pkx := *packets.TPacketData[packets.Publish].Get(packets.TPublishBasic).Packet
	err := s.Publish(pkx.TopicName, pkx.Payload, pkx.FixedHeader.Retain, pkx.FixedHeader.Qos)
	require.Error(t, err)
	require.ErrorIs(t, err, ErrInlineClientNotEnabled)
}

func TestInjectPacketError(t *testing.T) {
	s := newServer()
	defer s.Close()
	cl, _, _ := newTestClient()
	cl.Net.Inline = true
	pkx := *packets.TPacketData[packets.Subscribe].Get(packets.TSubscribe).Packet
	pkx.Filters = packets.Subscriptions{}
	err := s.InjectPacket(cl, pkx)
	require.Error(t, err)
}

func TestInjectPacketPublishInvalidTopic(t *testing.T) {
	s := newServer()
	defer s.Close()
	cl, _, _ := newTestClient()
	cl.Net.Inline = true
	pkx := *packets.TPacketData[packets.Publish].Get(packets.TPublishBasic).Packet
	pkx.TopicName = "$SYS/test"
	err := s.InjectPacket(cl, pkx)
	require.NoError(t, err) // bypass topic validity and acl checks
}

func TestServerProcessPacketPublishAndReceive(t *testing.T) {
	s := newServer()
	_ = s.Serve()
	defer s.Close()

	sender, _, w1 := newTestClient()
	sender.ID = "sender"
	s.Clients.Add(sender)

	receiver, r2, w2 := newTestClient()
	receiver.ID = "receiver"
	s.Clients.Add(receiver)
	s.Topics.Subscribe(receiver.ID, packets.Subscription{Filter: "a/b/c"})

	require.Equal(t, int64(0), atomic.LoadInt64(&s.Info.PacketsReceived))
	require.Equal(t, 0, len(s.Topics.Messages("a/b/c")))

	receiverBuf := make(chan []byte)
	go func() {
		buf, err := io.ReadAll(r2)
		require.NoError(t, err)
		receiverBuf <- buf
	}()

	go func() {
		err := s.processPacket(sender, *packets.TPacketData[packets.Publish].Get(packets.TPublishRetain).Packet)
		require.NoError(t, err)
		time.Sleep(time.Millisecond * 10)
		_ = w1.Close()
		_ = w2.Close()
	}()

	require.Equal(t, packets.TPacketData[packets.Publish].Get(packets.TPublishBasic).RawBytes, <-receiverBuf)
	require.Equal(t, 1, len(s.Topics.Messages("a/b/c")))
}

func TestServerBuildAck(t *testing.T) {
	s := newServer()
	properties := packets.Properties{
		User: []packets.UserProperty{
			{Key: "hello", Val: "世界"},
		},
	}
	ack := s.buildAck(7, packets.Puback, 1, properties, packets.CodeGrantedQos1)
	require.Equal(t, packets.Puback, ack.FixedHeader.Type)
	require.Equal(t, uint8(1), ack.FixedHeader.Qos)
	require.Equal(t, packets.CodeGrantedQos1.Code, ack.ReasonCode)
	require.Equal(t, properties, ack.Properties)
}

func TestServerBuildAckError(t *testing.T) {
	s := newServer()
	properties := packets.Properties{
		User: []packets.UserProperty{
			{Key: "hello", Val: "世界"},
		},
	}
	ack := s.buildAck(7, packets.Puback, 1, properties, packets.ErrMalformedPacket)
	require.Equal(t, packets.Puback, ack.FixedHeader.Type)
	require.Equal(t, uint8(1), ack.FixedHeader.Qos)
	require.Equal(t, packets.ErrMalformedPacket.Code, ack.ReasonCode)
	properties.ReasonString = packets.ErrMalformedPacket.Reason
	require.Equal(t, properties, ack.Properties)
}

func TestServerBuildAckPahoCompatibility(t *testing.T) {
	s := newServer()
	s.Options.Capabilities.Compatibilities.NoInheritedPropertiesOnAck = true
	properties := packets.Properties{
		User: []packets.UserProperty{
			{Key: "hello", Val: "世界"},
		},
	}
	ack := s.buildAck(7, packets.Puback, 1, properties, packets.CodeGrantedQos1)
	require.Equal(t, packets.Puback, ack.FixedHeader.Type)
	require.Equal(t, uint8(1), ack.FixedHeader.Qos)
	require.Equal(t, packets.CodeGrantedQos1.Code, ack.ReasonCode)
	require.Equal(t, packets.Properties{}, ack.Properties)
}

func TestServerProcessPacketAndNextImmediate(t *testing.T) {
	s := newServer()
	cl, r, w := newTestClient()

	next := *packets.TPacketData[packets.Publish].Get(packets.TPublishQos1).Packet
	next.Expiry = -1
	cl.State.Inflight.Set(next)
	atomic.StoreInt64(&s.Info.Inflight, 1)
	require.Equal(t, int64(1), atomic.LoadInt64(&s.Info.Inflight))
	require.Equal(t, int32(5), cl.State.Inflight.sendQuota)

	go func() {
		err := s.processPacket(cl, *packets.TPacketData[packets.Publish].Get(packets.TPublishBasic).Packet)
		require.NoError(t, err)
		_ = w.Close()
	}()

	buf, err := io.ReadAll(r)
	require.NoError(t, err)
	require.Equal(t, packets.TPacketData[packets.Publish].Get(packets.TPublishQos1).RawBytes, buf)
	require.Equal(t, int64(0), atomic.LoadInt64(&s.Info.Inflight))
	require.Equal(t, int32(4), cl.State.Inflight.sendQuota)
}

func TestServerProcessPublishAckFailure(t *testing.T) {
	s := newServer()
	_ = s.Serve()
	defer s.Close()

	cl, _, w := newTestClient()
	s.Clients.Add(cl)

	_ = w.Close()
	err := s.processPublish(cl, *packets.TPacketData[packets.Publish].Get(packets.TPublishQos2).Packet)
	require.Error(t, err)
	require.ErrorIs(t, err, io.ErrClosedPipe)
}

func TestServerProcessPublishOnPublishAckErrorRWError(t *testing.T) {
	s := newServer()
	hook := new(modifiedHookBase)
<<<<<<< HEAD
    hook.fail = true
	hook.err = packets.ErrUnspecifiedError
    err := s.AddHook(hook, nil)
	require.NoError(t,err)
=======
	hook.fail = true
	hook.err = packets.ErrUnspecifiedError
	err := s.AddHook(hook, nil)
	require.NoError(t, err)
>>>>>>> fbb1fb25

	cl, _, w := newTestClient()
	cl.Properties.ProtocolVersion = 5
	s.Clients.Add(cl)
<<<<<<< HEAD
	w.Close()
=======
	_ = w.Close()
>>>>>>> fbb1fb25

	err = s.processPublish(cl, *packets.TPacketData[packets.Publish].Get(packets.TPublishQos1).Packet)
	require.Error(t, err)
	require.ErrorIs(t, err, io.ErrClosedPipe)
}

func TestServerProcessPublishOnPublishAckErrorContinue(t *testing.T) {
	s := newServer()
	hook := new(modifiedHookBase)
<<<<<<< HEAD
    hook.fail = true
    hook.err = packets.ErrPayloadFormatInvalid
    err := s.AddHook(hook, nil)
    require.NoError(t,err)
	s.Serve()
=======
	hook.fail = true
	hook.err = packets.ErrPayloadFormatInvalid
	err := s.AddHook(hook, nil)
	require.NoError(t, err)
	_ = s.Serve()
>>>>>>> fbb1fb25
	defer s.Close()

	cl, r, w := newTestClient()
	cl.Properties.ProtocolVersion = 5
	s.Clients.Add(cl)

	go func() {
		err := s.processPacket(cl, *packets.TPacketData[packets.Publish].Get(packets.TPublishQos1).Packet)
		require.NoError(t, err)
<<<<<<< HEAD
		w.Close()
=======
		_ = w.Close()
>>>>>>> fbb1fb25
	}()

	buf, err := io.ReadAll(r)
	require.NoError(t, err)
	require.Equal(t, packets.TPacketData[packets.Puback].Get(packets.TPubackUnexpectedError).RawBytes, buf)
}

func TestServerProcessPublishOnPublishPkIgnore(t *testing.T) {
	s := newServer()
	hook := new(modifiedHookBase)
<<<<<<< HEAD
    hook.fail = true
    hook.err = packets.CodeSuccessIgnore
    err := s.AddHook(hook, nil)
    require.NoError(t,err)
	s.Serve()
=======
	hook.fail = true
	hook.err = packets.CodeSuccessIgnore
	err := s.AddHook(hook, nil)
	require.NoError(t, err)
	_ = s.Serve()
>>>>>>> fbb1fb25
	defer s.Close()

	cl, r, w := newTestClient()
	s.Clients.Add(cl)

	receiver, r2, w2 := newTestClient()
<<<<<<< HEAD
    receiver.ID = "receiver"
    s.Clients.Add(receiver)
    s.Topics.Subscribe(receiver.ID, packets.Subscription{Filter: "a/b/c"})

    require.Equal(t, int64(0), atomic.LoadInt64(&s.Info.PacketsReceived))
    require.Equal(t, 0, len(s.Topics.Messages("a/b/c")))

    receiverBuf := make(chan []byte)
    go func() {
        buf, err := io.ReadAll(r2)
        require.NoError(t, err)
        receiverBuf <- buf
    }()

=======
	receiver.ID = "receiver"
	s.Clients.Add(receiver)
	s.Topics.Subscribe(receiver.ID, packets.Subscription{Filter: "a/b/c"})

	require.Equal(t, int64(0), atomic.LoadInt64(&s.Info.PacketsReceived))
	require.Equal(t, 0, len(s.Topics.Messages("a/b/c")))

	receiverBuf := make(chan []byte)
	go func() {
		buf, err := io.ReadAll(r2)
		require.NoError(t, err)
		receiverBuf <- buf
	}()
>>>>>>> fbb1fb25

	go func() {
		err := s.processPacket(cl, *packets.TPacketData[packets.Publish].Get(packets.TPublishQos1).Packet)
		require.NoError(t, err)
<<<<<<< HEAD
		w.Close()
		w2.Close()
=======
		_ = w.Close()
		_ = w2.Close()
>>>>>>> fbb1fb25
	}()

	buf, err := io.ReadAll(r)
	require.NoError(t, err)
	require.Equal(t, packets.TPacketData[packets.Puback].Get(packets.TPuback).RawBytes, buf)
	require.Equal(t, []byte{}, <-receiverBuf)
	require.Equal(t, 0, len(s.Topics.Messages("a/b/c")))
}

func TestServerProcessPacketPublishMaximumReceive(t *testing.T) {
	s := newServer()
	_ = s.Serve()
	defer s.Close()

	cl, r, w := newTestClient()
	cl.Properties.ProtocolVersion = 5
	cl.State.Inflight.ResetReceiveQuota(0)
	s.Clients.Add(cl)

	go func() {
		err := s.processPacket(cl, *packets.TPacketData[packets.Publish].Get(packets.TPublishQos1).Packet)
		require.Error(t, err)
		require.ErrorIs(t, err, packets.ErrReceiveMaximum)
		_ = w.Close()
	}()

	buf, err := io.ReadAll(r)
	require.NoError(t, err)
	require.Equal(t, packets.TPacketData[packets.Disconnect].Get(packets.TDisconnectReceiveMaximum).RawBytes, buf)
}

func TestServerProcessPublishInvalidTopic(t *testing.T) {
	s := newServer()
	_ = s.Serve()
	defer s.Close()
	cl, _, _ := newTestClient()
	err := s.processPublish(cl, *packets.TPacketData[packets.Publish].Get(packets.TPublishSpecDenySysTopic).Packet)
	require.NoError(t, err) // $SYS Topics should be ignored?
}

func TestServerProcessPublishACLCheckDeny(t *testing.T) {
	tt := []struct {
		name             string
		protocolVersion  byte
		pk               packets.Packet
		expectErr        error
		expectReponse    []byte
		expectDisconnect bool
	}{
		{
			name:             "v4_QOS0",
			protocolVersion:  4,
			pk:               *packets.TPacketData[packets.Publish].Get(packets.TPublishBasic).Packet,
			expectErr:        nil,
			expectReponse:    nil,
			expectDisconnect: false,
		},
		{
			name:             "v4_QOS1",
			protocolVersion:  4,
			pk:               *packets.TPacketData[packets.Publish].Get(packets.TPublishQos1).Packet,
			expectErr:        packets.ErrNotAuthorized,
			expectReponse:    nil,
			expectDisconnect: true,
		},
		{
			name:             "v4_QOS2",
			protocolVersion:  4,
			pk:               *packets.TPacketData[packets.Publish].Get(packets.TPublishQos2).Packet,
			expectErr:        packets.ErrNotAuthorized,
			expectReponse:    nil,
			expectDisconnect: true,
		},
		{
			name:             "v5_QOS0",
			protocolVersion:  5,
			pk:               *packets.TPacketData[packets.Publish].Get(packets.TPublishBasicMqtt5).Packet,
			expectErr:        nil,
			expectReponse:    nil,
			expectDisconnect: false,
		},
		{
			name:             "v5_QOS1",
			protocolVersion:  5,
			pk:               *packets.TPacketData[packets.Publish].Get(packets.TPublishQos1Mqtt5).Packet,
			expectErr:        nil,
			expectReponse:    packets.TPacketData[packets.Puback].Get(packets.TPubrecMqtt5NotAuthorized).RawBytes,
			expectDisconnect: false,
		},
		{
			name:             "v5_QOS2",
			protocolVersion:  5,
			pk:               *packets.TPacketData[packets.Publish].Get(packets.TPublishQos2Mqtt5).Packet,
			expectErr:        nil,
			expectReponse:    packets.TPacketData[packets.Pubrec].Get(packets.TPubrecMqtt5NotAuthorized).RawBytes,
			expectDisconnect: false,
		},
	}

	for _, tx := range tt {
		t.Run(tx.name, func(t *testing.T) {
			cc := *DefaultServerCapabilities
			s := New(&Options{
				Logger:       logger,
				Capabilities: &cc,
			})
			_ = s.AddHook(new(DenyHook), nil)
			_ = s.Serve()
			defer s.Close()

			cl, r, w := newTestClient()
			cl.Properties.ProtocolVersion = tx.protocolVersion
			s.Clients.Add(cl)

			wg := sync.WaitGroup{}
			wg.Add(1)
			go func() {
				defer wg.Done()
				err := s.processPublish(cl, tx.pk)
				require.ErrorIs(t, err, tx.expectErr)
				_ = w.Close()
			}()

			buf, err := io.ReadAll(r)
			require.NoError(t, err)

			if tx.expectReponse != nil {
				require.Equal(t, tx.expectReponse, buf)
			}

			require.Equal(t, tx.expectDisconnect, cl.Closed())
			wg.Wait()
		})
	}
}

func TestServerProcessPublishOnMessageRecvRejected(t *testing.T) {
	s := newServer()
	require.NotNil(t, s)
	hook := new(modifiedHookBase)
	hook.fail = true
	hook.err = packets.ErrRejectPacket

	err := s.AddHook(hook, nil)
	require.NoError(t, err)

	_ = s.Serve()
	defer s.Close()
	cl, _, _ := newTestClient()
	err = s.processPublish(cl, *packets.TPacketData[packets.Publish].Get(packets.TPublishBasic).Packet)
	require.NoError(t, err) // packets rejected silently
}

func TestServerProcessPacketPublishQos0(t *testing.T) {
	s := newServer()
	cl, r, w := newTestClient()

	go func() {
		err := s.processPacket(cl, *packets.TPacketData[packets.Publish].Get(packets.TPublishBasic).Packet)
		require.NoError(t, err)
		_ = w.Close()
	}()

	buf, err := io.ReadAll(r)
	require.NoError(t, err)
	require.Equal(t, []byte{}, buf)
}

func TestServerProcessPacketPublishQos1PacketIDInUse(t *testing.T) {
	s := newServer()
	cl, r, w := newTestClient()
	cl.State.Inflight.Set(packets.Packet{PacketID: 7, FixedHeader: packets.FixedHeader{Type: packets.Publish}})
	atomic.StoreInt64(&s.Info.Inflight, 1)

	go func() {
		err := s.processPacket(cl, *packets.TPacketData[packets.Publish].Get(packets.TPublishQos1).Packet)
		require.NoError(t, err)
		_ = w.Close()
	}()

	buf, err := io.ReadAll(r)
	require.NoError(t, err)
	require.Equal(t, packets.TPacketData[packets.Puback].Get(packets.TPuback).RawBytes, buf)
	require.Equal(t, int64(0), atomic.LoadInt64(&s.Info.Inflight))
}

func TestServerProcessPacketPublishQos2PacketIDInUse(t *testing.T) {
	s := newServer()
	cl, r, w := newTestClient()
	cl.Properties.ProtocolVersion = 5
	cl.State.Inflight.Set(packets.Packet{PacketID: 7, FixedHeader: packets.FixedHeader{Type: packets.Pubrec}})
	atomic.StoreInt64(&s.Info.Inflight, 1)

	go func() {
		err := s.processPacket(cl, *packets.TPacketData[packets.Publish].Get(packets.TPublishQos2Mqtt5).Packet)
		require.NoError(t, err)
		_ = w.Close()
	}()

	buf, err := io.ReadAll(r)
	require.NoError(t, err)
	require.Equal(t, packets.TPacketData[packets.Pubrec].Get(packets.TPubrecMqtt5IDInUse).RawBytes, buf)
	require.Equal(t, int64(1), atomic.LoadInt64(&s.Info.Inflight))
}

func TestServerProcessPacketPublishQos1(t *testing.T) {
	s := newServer()
	cl, r, w := newTestClient()

	go func() {
		err := s.processPacket(cl, *packets.TPacketData[packets.Publish].Get(packets.TPublishQos1).Packet)
		require.NoError(t, err)
		_ = w.Close()
	}()

	buf, err := io.ReadAll(r)
	require.NoError(t, err)
	require.Equal(t, packets.TPacketData[packets.Puback].Get(packets.TPuback).RawBytes, buf)
}

func TestServerProcessPacketPublishQos2(t *testing.T) {
	s := newServer()
	cl, r, w := newTestClient()

	go func() {
		err := s.processPacket(cl, *packets.TPacketData[packets.Publish].Get(packets.TPublishQos2).Packet)
		require.NoError(t, err)
		_ = w.Close()
	}()

	buf, err := io.ReadAll(r)
	require.NoError(t, err)
	require.Equal(t, packets.TPacketData[packets.Pubrec].Get(packets.TPubrec).RawBytes, buf)
}

func TestServerProcessPacketPublishDowngradeQos(t *testing.T) {
	s := newServer()
	s.Options.Capabilities.MaximumQos = 1
	cl, r, w := newTestClient()

	go func() {
		err := s.processPacket(cl, *packets.TPacketData[packets.Publish].Get(packets.TPublishQos2).Packet)
		require.NoError(t, err)
		_ = w.Close()
	}()

	buf, err := io.ReadAll(r)
	require.NoError(t, err)
	require.Equal(t, packets.TPacketData[packets.Puback].Get(packets.TPuback).RawBytes, buf)
}


func TestPublishToSubscribersSelfNoLocal(t *testing.T) {
	s := newServer()
	cl, r, w := newTestClient()
	s.Clients.Add(cl)
	subbed := s.Topics.Subscribe(cl.ID, packets.Subscription{Filter: "a/b/c", NoLocal: true})
	require.True(t, subbed)

	go func() {
		pkx := *packets.TPacketData[packets.Publish].Get(packets.TPublishBasic).Packet
		pkx.Origin = cl.ID
		s.publishToSubscribers(pkx)
		time.Sleep(time.Millisecond)
		_ = w.Close()
	}()

	receiverBuf := make(chan []byte)
	go func() {
		buf, err := io.ReadAll(r)
		require.NoError(t, err)
		receiverBuf <- buf
	}()

	require.Equal(t, []byte{}, <-receiverBuf)
}

func TestPublishToSubscribers(t *testing.T) {
	s := newServer()
	cl, r1, w1 := newTestClient()
	cl.ID = "cl1"
	cl2, r2, w2 := newTestClient()
	cl2.ID = "cl2"
	cl3, r3, w3 := newTestClient()
	cl3.ID = "cl3"
	s.Clients.Add(cl)
	s.Clients.Add(cl2)
	s.Clients.Add(cl3)
	require.True(t, s.Topics.Subscribe(cl.ID, packets.Subscription{Filter: "a/b/c"}))
	require.True(t, s.Topics.Subscribe(cl2.ID, packets.Subscription{Filter: SharePrefix + "/tmp/a/b/c"}))
	require.True(t, s.Topics.Subscribe(cl3.ID, packets.Subscription{Filter: SharePrefix + "/tmp/a/b/c"}))

	cl1Recv := make(chan []byte)
	go func() {
		buf, err := io.ReadAll(r1)
		require.NoError(t, err)
		cl1Recv <- buf
	}()

	cl2Recv := make(chan []byte)
	go func() {
		buf, err := io.ReadAll(r2)
		require.NoError(t, err)
		cl2Recv <- buf
	}()

	cl3Recv := make(chan []byte)
	go func() {
		buf, err := io.ReadAll(r3)
		require.NoError(t, err)
		cl3Recv <- buf
	}()

	go func() {
		s.publishToSubscribers(*packets.TPacketData[packets.Publish].Get(packets.TPublishBasic).Packet)
		time.Sleep(time.Millisecond)
		_ = w1.Close()
		_ = w2.Close()
		_ = w3.Close()
	}()

	require.Equal(t, packets.TPacketData[packets.Publish].Get(packets.TPublishBasic).RawBytes, <-cl1Recv)
	rcv2 := <-cl2Recv
	rcv3 := <-cl3Recv

	ok := false
	if len(rcv2) > 0 {
		require.Equal(t, packets.TPacketData[packets.Publish].Get(packets.TPublishBasic).RawBytes, rcv2)
		require.Equal(t, []byte{}, rcv3)
		ok = true
	} else if len(rcv3) > 0 {
		require.Equal(t, packets.TPacketData[packets.Publish].Get(packets.TPublishBasic).RawBytes, rcv3)
		require.Equal(t, []byte{}, rcv2)
		ok = true
	}
	require.True(t, ok)
}

func TestPublishToSubscribersMessageExpiryDelta(t *testing.T) {
	s := newServer()
	s.Options.Capabilities.MaximumMessageExpiryInterval = 86400
	cl, r1, w1 := newTestClient()
	cl.ID = "cl1"
	cl.Properties.ProtocolVersion = 5
	s.Clients.Add(cl)
	require.True(t, s.Topics.Subscribe(cl.ID, packets.Subscription{Filter: "a/b/c"}))

	cl1Recv := make(chan []byte)
	go func() {
		buf, err := io.ReadAll(r1)
		require.NoError(t, err)
		cl1Recv <- buf
	}()

	go func() {
		pkx := *packets.TPacketData[packets.Publish].Get(packets.TPublishBasic).Packet
		pkx.Created = time.Now().Unix() - 30
		s.publishToSubscribers(pkx)
		time.Sleep(time.Millisecond)
		_ = w1.Close()
	}()

	b := <-cl1Recv
	pk := new(packets.Packet)
	pk.ProtocolVersion = 5
	require.Equal(t, uint32(s.Options.Capabilities.MaximumMessageExpiryInterval-30), binary.BigEndian.Uint32(b[11:15]))
}

func TestPublishToSubscribersIdentifiers(t *testing.T) {
	s := newServer()
	cl, r, w := newTestClient()
	cl.Properties.ProtocolVersion = 5
	s.Clients.Add(cl)
	subbed := s.Topics.Subscribe(cl.ID, packets.Subscription{Filter: "a/b/+", Identifier: 2})
	require.True(t, subbed)
	subbed = s.Topics.Subscribe(cl.ID, packets.Subscription{Filter: "a/#", Identifier: 3})
	require.True(t, subbed)
	subbed = s.Topics.Subscribe(cl.ID, packets.Subscription{Filter: "d/e/f", Identifier: 4})
	require.True(t, subbed)

	go func() {
		s.publishToSubscribers(*packets.TPacketData[packets.Publish].Get(packets.TPublishBasic).Packet)
		time.Sleep(time.Millisecond)
		_ = w.Close()
	}()

	receiverBuf := make(chan []byte)
	go func() {
		buf, err := io.ReadAll(r)
		require.NoError(t, err)
		receiverBuf <- buf
	}()

	require.Equal(t, packets.TPacketData[packets.Publish].Get(packets.TPublishSubscriberIdentifier).RawBytes, <-receiverBuf)
}

func TestPublishToSubscribersPkIgnore(t *testing.T) {
	s := newServer()
	cl, r, w := newTestClient()
	s.Clients.Add(cl)
	subbed := s.Topics.Subscribe(cl.ID, packets.Subscription{Filter: "#", Identifier: 1})
	require.True(t, subbed)

	go func() {
		pk := *packets.TPacketData[packets.Publish].Get(packets.TPublishBasic).Packet
		pk.Ignore = true
		s.publishToSubscribers(pk)
		time.Sleep(time.Millisecond)
<<<<<<< HEAD
		w.Close()
=======
		_ = w.Close()
>>>>>>> fbb1fb25
	}()

	receiverBuf := make(chan []byte)
	go func() {
		buf, err := io.ReadAll(r)
		require.NoError(t, err)
		receiverBuf <- buf
	}()

	require.Equal(t, []byte{}, <-receiverBuf)
}

<<<<<<< HEAD

=======
>>>>>>> fbb1fb25
func TestPublishToClientServerDowngradeQos(t *testing.T) {
	s := newServer()
	s.Options.Capabilities.MaximumQos = 1

	cl, r, w := newTestClient()
	s.Clients.Add(cl)

	_, ok := cl.State.Inflight.Get(1)
	require.False(t, ok)
	cl.State.packetID = 6 // just to match the same packet id (7) in the fixtures

	go func() {
		pkx := *packets.TPacketData[packets.Publish].Get(packets.TPublishQos1).Packet
		pkx.FixedHeader.Qos = 2
		_, _ = s.publishToClient(cl, packets.Subscription{Filter: "a/b/c", Qos: 2}, pkx)
		time.Sleep(time.Microsecond * 100)
		_ = w.Close()
	}()

	receiverBuf := make(chan []byte)
	go func() {
		buf, err := io.ReadAll(r)
		require.NoError(t, err)
		receiverBuf <- buf
	}()

	require.Equal(t, packets.TPacketData[packets.Publish].Get(packets.TPublishQos1).RawBytes, <-receiverBuf)
}

func TestPublishToClientSubscriptionDowngradeQos(t *testing.T) {
	s := newServer()
	s.Options.Capabilities.MaximumQos = 2

	cl, r, w := newTestClient()
	s.Clients.Add(cl)

	_, ok := cl.State.Inflight.Get(1)
	require.False(t, ok)
	cl.State.packetID = 6 // just to match the same packet id (7) in the fixtures

	go func() {
		pkx := *packets.TPacketData[packets.Publish].Get(packets.TPublishQos1).Packet
		pkx.FixedHeader.Qos = 2
		_, _ = s.publishToClient(cl, packets.Subscription{Filter: "a/b/c", Qos: 1}, pkx)
		time.Sleep(time.Microsecond * 100)
		_ = w.Close()
	}()

	receiverBuf := make(chan []byte)
	go func() {
		buf, err := io.ReadAll(r)
		require.NoError(t, err)
		receiverBuf <- buf
	}()

	require.Equal(t, packets.TPacketData[packets.Publish].Get(packets.TPublishQos1).RawBytes, <-receiverBuf)
}

func TestPublishToClientExceedClientWritesPending(t *testing.T) {
	s := newServer()

	_, w := net.Pipe()
	cl := newClient(w, &ops{
		info:  new(system.Info),
		hooks: new(Hooks),
		log:   logger,
		options: &Options{
			Capabilities: &Capabilities{
				MaximumClientWritesPending: 3,
			},
		},
	})

	s.Clients.Add(cl)

	for i := int32(0); i < cl.ops.options.Capabilities.MaximumClientWritesPending; i++ {
		cl.State.outbound <- new(packets.Packet)
		atomic.AddInt32(&cl.State.outboundQty, 1)
	}

	_, err := s.publishToClient(cl, packets.Subscription{Filter: "a/b/c", Qos: 2}, packets.Packet{})
	require.Error(t, err)
	require.ErrorIs(t, packets.ErrPendingClientWritesExceeded, err)
}

func TestPublishToClientServerTopicAlias(t *testing.T) {
	s := newServer()
	cl, r, w := newTestClient()
	cl.Properties.ProtocolVersion = 5
	cl.Properties.Props.TopicAliasMaximum = 5
	s.Clients.Add(cl)

	go func() {
		pkx := *packets.TPacketData[packets.Publish].Get(packets.TPublishBasicMqtt5).Packet
		_, _ = s.publishToClient(cl, packets.Subscription{Filter: pkx.TopicName}, pkx)
		_, _ = s.publishToClient(cl, packets.Subscription{Filter: pkx.TopicName}, pkx)
		time.Sleep(time.Millisecond)
		_ = w.Close()
	}()

	receiverBuf := make(chan []byte)
	go func() {
		buf, err := io.ReadAll(r)
		require.NoError(t, err)
		receiverBuf <- buf
	}()

	ret := <-receiverBuf
	pk1 := make([]byte, len(packets.TPacketData[packets.Publish].Get(packets.TPublishBasicMqtt5).RawBytes))
	pk2 := make([]byte, len(packets.TPacketData[packets.Publish].Get(packets.TPublishBasicMqtt5).RawBytes)-5)
	copy(pk1, ret[:len(packets.TPacketData[packets.Publish].Get(packets.TPublishBasicMqtt5).RawBytes)])
	copy(pk2, ret[len(packets.TPacketData[packets.Publish].Get(packets.TPublishBasicMqtt5).RawBytes):])
	require.Equal(t, append(pk1, pk2...), ret)
}

func TestPublishToClientMqtt3RetainFalseLeverageNoConn(t *testing.T) {
	s := newServer()
	cl, _, _ := newTestClient()
	cl.Net.Conn = nil

	out, err := s.publishToClient(cl, packets.Subscription{Filter: "a/b/c", RetainAsPublished: true}, *packets.TPacketData[packets.Publish].Get(packets.TPublishRetain).Packet)
	require.False(t, out.FixedHeader.Retain)
	require.Error(t, err)
	require.ErrorIs(t, err, packets.CodeDisconnect)
}

func TestPublishToClientMqtt5RetainAsPublishedTrueLeverageNoConn(t *testing.T) {
	s := newServer()
	cl, _, _ := newTestClient()
	cl.Properties.ProtocolVersion = 5
	cl.Net.Conn = nil

	out, err := s.publishToClient(cl, packets.Subscription{Filter: "a/b/c", RetainAsPublished: true}, *packets.TPacketData[packets.Publish].Get(packets.TPublishRetain).Packet)
	require.True(t, out.FixedHeader.Retain)
	require.Error(t, err)
	require.ErrorIs(t, err, packets.CodeDisconnect)
}

func TestPublishToClientExhaustedPacketID(t *testing.T) {
	s := newServer()
	cl, _, _ := newTestClient()
	for i := uint32(0); i <= cl.ops.options.Capabilities.maximumPacketID; i++ {
		cl.State.Inflight.Set(packets.Packet{PacketID: uint16(i)})
	}

	_, err := s.publishToClient(cl, packets.Subscription{Filter: "a/b/c", Qos: 1}, *packets.TPacketData[packets.Publish].Get(packets.TPublishQos1).Packet)
	require.Error(t, err)
	require.ErrorIs(t, err, packets.ErrQuotaExceeded)
}

func TestPublishToClientACLNotAuthorized(t *testing.T) {
	s := New(&Options{
		Logger: logger,
	})
	err := s.AddHook(new(DenyHook), nil)
	require.NoError(t, err)
	cl, _, _ := newTestClient()

	_, err = s.publishToClient(cl, packets.Subscription{Filter: "a/b/c"}, *packets.TPacketData[packets.Publish].Get(packets.TPublishBasic).Packet)
	require.Error(t, err)
	require.ErrorIs(t, err, packets.ErrNotAuthorized)
}

func TestPublishToClientNoConn(t *testing.T) {
	s := newServer()
	cl, _, _ := newTestClient()
	cl.Net.Conn = nil

	_, err := s.publishToClient(cl, packets.Subscription{Filter: "a/b/c"}, *packets.TPacketData[packets.Publish].Get(packets.TPublishQos1).Packet)
	require.Error(t, err)
	require.ErrorIs(t, err, packets.CodeDisconnect)
}

func TestProcessPublishWithTopicAlias(t *testing.T) {
	s := newServer()
	cl, r, w := newTestClient()
	s.Clients.Add(cl)
	subbed := s.Topics.Subscribe(cl.ID, packets.Subscription{Filter: "a/b/c", Qos: 0})
	require.True(t, subbed)

	cl2, _, w2 := newTestClient()
	cl2.Properties.ProtocolVersion = 5
	cl2.State.TopicAliases.Inbound.Set(1, "a/b/c")

	go func() {
		pkx := *packets.TPacketData[packets.Publish].Get(packets.TPublishMqtt5).Packet
		pkx.Properties.SubscriptionIdentifier = []int{} // must not contain from client to server
		pkx.TopicName = ""
		pkx.Properties.TopicAlias = 1
		_ = s.processPacket(cl2, pkx)
		time.Sleep(time.Millisecond)
		_ = w2.Close()
		_ = w.Close()
	}()

	buf, err := io.ReadAll(r)
	require.NoError(t, err)
	require.Equal(t, packets.TPacketData[packets.Publish].Get(packets.TPublishBasic).RawBytes, buf)
}

func TestPublishToSubscribersExhaustedSendQuota(t *testing.T) {
	s := newServer()
	cl, r, w := newTestClient()
	s.Clients.Add(cl)
	cl.State.Inflight.sendQuota = 0

	subbed := s.Topics.Subscribe(cl.ID, packets.Subscription{Filter: "a/b/c", Qos: 2})
	require.True(t, subbed)

	// coverage: subscriber publish errors are non-returnable
	// can we hook into zerolog ?
	_ = r.Close()
	pkx := *packets.TPacketData[packets.Publish].Get(packets.TPublishQos1).Packet
	pkx.PacketID = 0
	s.publishToSubscribers(pkx)
	time.Sleep(time.Millisecond)
	_ = w.Close()
}

func TestPublishToSubscribersExhaustedPacketIDs(t *testing.T) {
	s := newServer()
	cl, r, w := newTestClient()
	s.Clients.Add(cl)
	for i := uint32(0); i <= cl.ops.options.Capabilities.maximumPacketID; i++ {
		cl.State.Inflight.Set(packets.Packet{PacketID: 1})
	}

	subbed := s.Topics.Subscribe(cl.ID, packets.Subscription{Filter: "a/b/c", Qos: 2})
	require.True(t, subbed)

	// coverage: subscriber publish errors are non-returnable
	// can we hook into zerolog ?
	_ = r.Close()
	pkx := *packets.TPacketData[packets.Publish].Get(packets.TPublishQos1).Packet
	pkx.PacketID = 0
	s.publishToSubscribers(pkx)
	time.Sleep(time.Millisecond)
	_ = w.Close()
}

func TestPublishToSubscribersNoConnection(t *testing.T) {
	s := newServer()
	cl, r, w := newTestClient()
	s.Clients.Add(cl)
	subbed := s.Topics.Subscribe(cl.ID, packets.Subscription{Filter: "a/b/c", Qos: 2})
	require.True(t, subbed)

	// coverage: subscriber publish errors are non-returnable
	// can we hook into zerolog ?
	_ = r.Close()
	s.publishToSubscribers(*packets.TPacketData[packets.Publish].Get(packets.TPublishBasic).Packet)
	time.Sleep(time.Millisecond)
	_ = w.Close()
}

func TestPublishRetainedToClient(t *testing.T) {
	s := newServer()
	cl, r, w := newTestClient()
	s.Clients.Add(cl)

	subbed := s.Topics.Subscribe(cl.ID, packets.Subscription{Filter: "a/b/c", Qos: 2})
	require.True(t, subbed)

	retained := s.Topics.RetainMessage(*packets.TPacketData[packets.Publish].Get(packets.TPublishRetainMqtt5).Packet)
	require.Equal(t, int64(1), retained)

	go func() {
		s.publishRetainedToClient(cl, packets.Subscription{Filter: "a/b/c"}, false)
		time.Sleep(time.Millisecond)
		_ = w.Close()
	}()

	buf, err := io.ReadAll(r)
	require.NoError(t, err)
	require.Equal(t, packets.TPacketData[packets.Publish].Get(packets.TPublishRetain).RawBytes, buf)
}

func TestPublishRetainedToClientIsShared(t *testing.T) {
	s := newServer()
	cl, r, w := newTestClient()
	s.Clients.Add(cl)

	sub := packets.Subscription{Filter: SharePrefix + "/test/a/b/c"}
	subbed := s.Topics.Subscribe(cl.ID, sub)
	require.True(t, subbed)

	go func() {
		s.publishRetainedToClient(cl, sub, false)
		_ = w.Close()
	}()

	buf, err := io.ReadAll(r)
	require.NoError(t, err)
	require.Equal(t, []byte{}, buf)
}

func TestPublishRetainedToClientError(t *testing.T) {
	s := newServer()
	cl, _, w := newTestClient()
	s.Clients.Add(cl)

	sub := packets.Subscription{Filter: "a/b/c"}
	subbed := s.Topics.Subscribe(cl.ID, sub)
	require.True(t, subbed)

	retained := s.Topics.RetainMessage(*packets.TPacketData[packets.Publish].Get(packets.TPublishRetain).Packet)
	require.Equal(t, int64(1), retained)

	_ = w.Close()
	s.publishRetainedToClient(cl, sub, false)
}

func TestNoRetainMessageIfUnavailable(t *testing.T) {
	s := newServer()
	s.Options.Capabilities.RetainAvailable = 0
	cl, _, _ := newTestClient()
	s.Clients.Add(cl)

	s.retainMessage(new(Client), *packets.TPacketData[packets.Publish].Get(packets.TPublishRetain).Packet)
	require.Equal(t, int64(0), atomic.LoadInt64(&s.Info.Retained))
}

<<<<<<< HEAD

=======
>>>>>>> fbb1fb25
func TestNoRetainMessageIfPkIgnore(t *testing.T) {
	s := newServer()
	cl, _, _ := newTestClient()
	s.Clients.Add(cl)

	pk := *packets.TPacketData[packets.Publish].Get(packets.TPublishRetain).Packet
	pk.Ignore = true
	s.retainMessage(new(Client), pk)
	require.Equal(t, int64(0), atomic.LoadInt64(&s.Info.Retained))
}

func TestNoRetainMessage(t *testing.T) {
	s := newServer()
	cl, _, _ := newTestClient()
	s.Clients.Add(cl)

<<<<<<< HEAD
	s.retainMessage(new(Client),  *packets.TPacketData[packets.Publish].Get(packets.TPublishRetain).Packet)
=======
	s.retainMessage(new(Client), *packets.TPacketData[packets.Publish].Get(packets.TPublishRetain).Packet)
>>>>>>> fbb1fb25
	require.Equal(t, int64(1), atomic.LoadInt64(&s.Info.Retained))
}

func TestServerProcessPacketPuback(t *testing.T) {
	tt := ProtocolTest{
		{
			protocolVersion: 4,
			in:              packets.TPacketData[packets.Puback].Get(packets.TPuback),
		},
		{
			protocolVersion: 5,
			in:              packets.TPacketData[packets.Puback].Get(packets.TPubackMqtt5),
		},
	}

	for _, tx := range tt {
		t.Run(strconv.Itoa(int(tx.protocolVersion)), func(t *testing.T) {
			pID := uint16(7)
			s := newServer()
			cl, _, _ := newTestClient()
			cl.State.Inflight.sendQuota = 3
			cl.State.Inflight.receiveQuota = 3

			cl.State.Inflight.Set(packets.Packet{PacketID: pID})
			atomic.AddInt64(&s.Info.Inflight, 1)

			err := s.processPacket(cl, *tx.in.Packet)
			require.NoError(t, err)

			require.Equal(t, int32(4), atomic.LoadInt32(&cl.State.Inflight.sendQuota))
			require.Equal(t, int32(3), atomic.LoadInt32(&cl.State.Inflight.receiveQuota))

			require.Equal(t, int64(0), atomic.LoadInt64(&s.Info.Inflight))
			_, ok := cl.State.Inflight.Get(pID)
			require.False(t, ok)
		})
	}
}

func TestServerProcessPacketPubackNoPacketID(t *testing.T) {
	s := newServer()
	cl, _, _ := newTestClient()
	cl.State.Inflight.sendQuota = 3
	cl.State.Inflight.receiveQuota = 3

	pk := *packets.TPacketData[packets.Puback].Get(packets.TPuback).Packet
	err := s.processPacket(cl, pk)
	require.NoError(t, err)

	require.Equal(t, int32(3), atomic.LoadInt32(&cl.State.Inflight.sendQuota))
	require.Equal(t, int32(3), atomic.LoadInt32(&cl.State.Inflight.receiveQuota))
}

func TestServerProcessPacketPubrec(t *testing.T) {
	pID := uint16(7)
	s := newServer()
	cl, r, w := newTestClient()
	cl.State.Inflight.sendQuota = 3
	cl.State.Inflight.receiveQuota = 3

	cl.State.Inflight.Set(packets.Packet{PacketID: pID})
	atomic.AddInt64(&s.Info.Inflight, 1)

	recv := make(chan []byte)
	go func() { // receive the ack
		buf, err := io.ReadAll(r)
		require.NoError(t, err)
		recv <- buf
	}()

	err := s.processPacket(cl, *packets.TPacketData[packets.Pubrec].Get(packets.TPubrec).Packet)
	require.NoError(t, err)
	_ = w.Close()

	require.Equal(t, packets.TPacketData[packets.Pubrel].Get(packets.TPubrel).RawBytes, <-recv)

	require.Equal(t, int32(2), atomic.LoadInt32(&cl.State.Inflight.receiveQuota))
	require.Equal(t, int32(3), atomic.LoadInt32(&cl.State.Inflight.sendQuota))
	require.Equal(t, int64(1), atomic.LoadInt64(&s.Info.Inflight))
	_, ok := cl.State.Inflight.Get(pID)
	require.True(t, ok)
}

func TestServerProcessPacketPubrecNoPacketID(t *testing.T) {
	s := newServer()
	cl, r, w := newTestClient()
	cl.Properties.ProtocolVersion = 5
	cl.State.Inflight.sendQuota = 3
	cl.State.Inflight.receiveQuota = 3

	recv := make(chan []byte)
	go func() { // receive the ack
		buf, err := io.ReadAll(r)
		require.NoError(t, err)
		recv <- buf
	}()

	pk := *packets.TPacketData[packets.Pubrec].Get(packets.TPubrec).Packet // not sending properties
	err := s.processPacket(cl, pk)
	require.NoError(t, err)
	_ = w.Close()

	require.Equal(t, packets.TPacketData[packets.Pubrel].Get(packets.TPubrelMqtt5AckNoPacket).RawBytes, <-recv)

	require.Equal(t, int32(3), atomic.LoadInt32(&cl.State.Inflight.sendQuota))
	require.Equal(t, int32(3), atomic.LoadInt32(&cl.State.Inflight.receiveQuota))
}

func TestServerProcessPacketPubrecInvalidReason(t *testing.T) {
	pID := uint16(7)
	s := newServer()
	cl, _, _ := newTestClient()
	cl.State.Inflight.Set(packets.Packet{PacketID: pID})
	err := s.processPacket(cl, *packets.TPacketData[packets.Pubrec].Get(packets.TPubrecInvalidReason).Packet)
	require.NoError(t, err)
	require.Equal(t, int64(-1), atomic.LoadInt64(&s.Info.Inflight))
	_, ok := cl.State.Inflight.Get(pID)
	require.False(t, ok)
}

func TestServerProcessPacketPubrecFailure(t *testing.T) {
	pID := uint16(7)
	s := newServer()
	cl, _, _ := newTestClient()
	cl.State.Inflight.Set(packets.Packet{PacketID: pID})
	cl.Stop(packets.CodeDisconnect)
	err := s.processPacket(cl, *packets.TPacketData[packets.Pubrec].Get(packets.TPubrec).Packet)
	require.Error(t, err)
	require.ErrorIs(t, cl.StopCause(), packets.CodeDisconnect)
}

func TestServerProcessPacketPubrel(t *testing.T) {
	pID := uint16(7)
	s := newServer()
	cl, r, w := newTestClient()
	cl.State.Inflight.sendQuota = 3
	cl.State.Inflight.receiveQuota = 3

	cl.State.Inflight.Set(packets.Packet{PacketID: pID})
	atomic.AddInt64(&s.Info.Inflight, 1)

	recv := make(chan []byte)
	go func() { // receive the ack
		buf, err := io.ReadAll(r)
		require.NoError(t, err)
		recv <- buf
	}()

	err := s.processPacket(cl, *packets.TPacketData[packets.Pubrel].Get(packets.TPubrel).Packet)
	require.NoError(t, err)
	_ = w.Close()

	require.Equal(t, int32(4), atomic.LoadInt32(&cl.State.Inflight.receiveQuota))
	require.Equal(t, int32(4), atomic.LoadInt32(&cl.State.Inflight.sendQuota))

	require.Equal(t, packets.TPacketData[packets.Pubcomp].Get(packets.TPubcomp).RawBytes, <-recv)

	require.Equal(t, int64(0), atomic.LoadInt64(&s.Info.Inflight))
	_, ok := cl.State.Inflight.Get(pID)
	require.False(t, ok)
}

func TestServerProcessPacketPubrelNoPacketID(t *testing.T) {
	s := newServer()
	cl, r, w := newTestClient()
	cl.Properties.ProtocolVersion = 5
	cl.State.Inflight.sendQuota = 3
	cl.State.Inflight.receiveQuota = 3

	recv := make(chan []byte)
	go func() { // receive the ack
		buf, err := io.ReadAll(r)
		require.NoError(t, err)
		recv <- buf
	}()

	pk := *packets.TPacketData[packets.Pubrel].Get(packets.TPubrel).Packet // not sending properties
	err := s.processPacket(cl, pk)
	require.NoError(t, err)
	_ = w.Close()

	require.Equal(t, packets.TPacketData[packets.Pubcomp].Get(packets.TPubcompMqtt5AckNoPacket).RawBytes, <-recv)

	require.Equal(t, int32(3), atomic.LoadInt32(&cl.State.Inflight.sendQuota))
	require.Equal(t, int32(3), atomic.LoadInt32(&cl.State.Inflight.receiveQuota))
}

func TestServerProcessPacketPubrelFailure(t *testing.T) {
	pID := uint16(7)
	s := newServer()
	cl, _, _ := newTestClient()
	cl.State.Inflight.Set(packets.Packet{PacketID: pID})
	cl.Stop(packets.CodeDisconnect)
	err := s.processPacket(cl, *packets.TPacketData[packets.Pubrel].Get(packets.TPubrel).Packet)
	require.Error(t, err)
	require.ErrorIs(t, cl.StopCause(), packets.CodeDisconnect)
}

func TestServerProcessPacketPubrelBadReason(t *testing.T) {
	pID := uint16(7)
	s := newServer()
	cl, _, _ := newTestClient()
	cl.State.Inflight.Set(packets.Packet{PacketID: pID})
	err := s.processPacket(cl, *packets.TPacketData[packets.Pubrel].Get(packets.TPubrelInvalidReason).Packet)
	require.NoError(t, err)
	require.Equal(t, int64(-1), atomic.LoadInt64(&s.Info.Inflight))
	_, ok := cl.State.Inflight.Get(pID)
	require.False(t, ok)
}

func TestServerProcessPacketPubcomp(t *testing.T) {
	tt := ProtocolTest{
		{
			protocolVersion: 4,
			in:              packets.TPacketData[packets.Pubcomp].Get(packets.TPubcomp),
		},
		{
			protocolVersion: 5,
			in:              packets.TPacketData[packets.Pubcomp].Get(packets.TPubcompMqtt5),
		},
	}

	for _, tx := range tt {
		t.Run(strconv.Itoa(int(tx.protocolVersion)), func(t *testing.T) {
			pID := uint16(7)
			s := newServer()
			cl, _, _ := newTestClient()
			cl.Properties.ProtocolVersion = tx.protocolVersion
			cl.State.Inflight.sendQuota = 3
			cl.State.Inflight.receiveQuota = 3

			cl.State.Inflight.Set(packets.Packet{PacketID: pID})
			atomic.AddInt64(&s.Info.Inflight, 1)

			err := s.processPacket(cl, *tx.in.Packet)
			require.NoError(t, err)
			require.Equal(t, int64(0), atomic.LoadInt64(&s.Info.Inflight))

			require.Equal(t, int32(4), atomic.LoadInt32(&cl.State.Inflight.receiveQuota))
			require.Equal(t, int32(4), atomic.LoadInt32(&cl.State.Inflight.sendQuota))

			_, ok := cl.State.Inflight.Get(pID)
			require.False(t, ok)
		})
	}
}

func TestServerProcessInboundQos2Flow(t *testing.T) {
	tt := ProtocolTest{
		{
			protocolVersion: 5,
			in:              packets.TPacketData[packets.Publish].Get(packets.TPublishQos2),
			out:             packets.TPacketData[packets.Pubrec].Get(packets.TPubrec),
			data: map[string]any{
				"sendquota": int32(3),
				"recvquota": int32(2),
				"inflight":  int64(1),
			},
		},
		{
			protocolVersion: 5,
			in:              packets.TPacketData[packets.Pubrel].Get(packets.TPubrel),
			out:             packets.TPacketData[packets.Pubcomp].Get(packets.TPubcomp),
			data: map[string]any{
				"sendquota": int32(4),
				"recvquota": int32(3),
				"inflight":  int64(0),
			},
		},
	}

	pID := uint16(7)
	s := newServer()
	cl, r, w := newTestClient()
	cl.State.Inflight.sendQuota = 3
	cl.State.Inflight.receiveQuota = 3

	for i, tx := range tt {
		t.Run("qos step"+strconv.Itoa(i), func(t *testing.T) {
			r, w = net.Pipe()
			cl.Net.Conn = w

			recv := make(chan []byte)
			go func() { // receive the ack
				buf, err := io.ReadAll(r)
				require.NoError(t, err)
				recv <- buf
			}()

			err := s.processPacket(cl, *tx.in.Packet)
			require.NoError(t, err)
			_ = w.Close()

			require.Equal(t, tx.out.RawBytes, <-recv)
			if i == 0 {
				_, ok := cl.State.Inflight.Get(pID)
				require.True(t, ok)
			}

			require.Equal(t, tx.data["inflight"].(int64), atomic.LoadInt64(&s.Info.Inflight))
			require.Equal(t, tx.data["recvquota"].(int32), atomic.LoadInt32(&cl.State.Inflight.receiveQuota))
			require.Equal(t, tx.data["sendquota"].(int32), atomic.LoadInt32(&cl.State.Inflight.sendQuota))
		})
	}

	_, ok := cl.State.Inflight.Get(pID)
	require.False(t, ok)
}

func TestServerProcessOutboundQos2Flow(t *testing.T) {
	tt := ProtocolTest{
		{
			protocolVersion: 5,
			in:              packets.TPacketData[packets.Publish].Get(packets.TPublishQos2),
			out:             packets.TPacketData[packets.Publish].Get(packets.TPublishQos2),
			data: map[string]any{
				"sendquota": int32(2),
				"recvquota": int32(3),
				"inflight":  int64(1),
			},
		},
		{
			protocolVersion: 5,
			in:              packets.TPacketData[packets.Pubrec].Get(packets.TPubrec),
			out:             packets.TPacketData[packets.Pubrel].Get(packets.TPubrel),
			data: map[string]any{
				"sendquota": int32(2),
				"recvquota": int32(2),
				"inflight":  int64(1),
			},
		},
		{
			protocolVersion: 5,
			in:              packets.TPacketData[packets.Pubcomp].Get(packets.TPubcomp),
			data: map[string]any{
				"sendquota": int32(3),
				"recvquota": int32(3),
				"inflight":  int64(0),
			},
		},
	}

	pID := uint16(6)
	s := newServer()
	cl, _, _ := newTestClient()
	cl.State.packetID = uint32(6)
	cl.State.Inflight.sendQuota = 3
	cl.State.Inflight.receiveQuota = 3
	s.Clients.Add(cl)
	s.Topics.Subscribe(cl.ID, packets.Subscription{Filter: "a/b/c", Qos: 2})

	for i, tx := range tt {
		t.Run("qos step"+strconv.Itoa(i), func(t *testing.T) {
			r, w := net.Pipe()
			time.Sleep(time.Millisecond)
			cl.Net.Conn = w

			recv := make(chan []byte)
			go func() { // receive the ack
				buf, err := io.ReadAll(r)
				require.NoError(t, err)
				recv <- buf
			}()

			if i == 0 {
				s.publishToSubscribers(*tx.in.Packet)
			} else {
				err := s.processPacket(cl, *tx.in.Packet)
				require.NoError(t, err)
			}

			time.Sleep(time.Millisecond)
			_ = w.Close()

			if i != 2 {
				require.Equal(t, tx.out.RawBytes, <-recv)
			}

			require.Equal(t, tx.data["inflight"].(int64), atomic.LoadInt64(&s.Info.Inflight))
			require.Equal(t, tx.data["recvquota"].(int32), atomic.LoadInt32(&cl.State.Inflight.receiveQuota))
			require.Equal(t, tx.data["sendquota"].(int32), atomic.LoadInt32(&cl.State.Inflight.sendQuota))
		})
	}

	_, ok := cl.State.Inflight.Get(pID)
	require.False(t, ok)
}

func TestServerProcessPacketSubscribe(t *testing.T) {
	s := newServer()
	cl, r, w := newTestClient()
	cl.Properties.ProtocolVersion = 5
	go func() {
		err := s.processPacket(cl, *packets.TPacketData[packets.Subscribe].Get(packets.TSubscribeMqtt5).Packet)
		require.NoError(t, err)
		_ = w.Close()
	}()

	buf, err := io.ReadAll(r)
	require.NoError(t, err)
	require.Equal(t, packets.TPacketData[packets.Suback].Get(packets.TSubackMqtt5).RawBytes, buf)
}

func TestServerProcessPacketSubscribePacketIDInUse(t *testing.T) {
	s := newServer()
	cl, r, w := newTestClient()
	cl.Properties.ProtocolVersion = 5
	cl.State.Inflight.Set(packets.Packet{PacketID: 15, FixedHeader: packets.FixedHeader{Type: packets.Publish}})

	pkx := *packets.TPacketData[packets.Subscribe].Get(packets.TSubscribeMqtt5).Packet
	pkx.PacketID = 15
	go func() {
		err := s.processPacket(cl, pkx)
		require.NoError(t, err)
		_ = w.Close()
	}()

	buf, err := io.ReadAll(r)
	require.NoError(t, err)
	require.Equal(t, packets.TPacketData[packets.Suback].Get(packets.TSubackPacketIDInUse).RawBytes, buf)
}

func TestServerProcessPacketSubscribeInvalid(t *testing.T) {
	s := newServer()
	cl, _, _ := newTestClient()
	cl.Properties.ProtocolVersion = 5

	err := s.processPacket(cl, *packets.TPacketData[packets.Subscribe].Get(packets.TSubscribeSpecQosMustPacketID).Packet)
	require.Error(t, err)
	require.ErrorIs(t, err, packets.ErrProtocolViolationNoPacketID)
}

func TestServerProcessPacketSubscribeInvalidFilter(t *testing.T) {
	s := newServer()
	cl, r, w := newTestClient()
	cl.Properties.ProtocolVersion = 5

	go func() {
		err := s.processPacket(cl, *packets.TPacketData[packets.Subscribe].Get(packets.TSubscribeInvalidFilter).Packet)
		require.NoError(t, err)
		_ = w.Close()
	}()

	buf, err := io.ReadAll(r)
	require.NoError(t, err)
	require.Equal(t, packets.TPacketData[packets.Suback].Get(packets.TSubackInvalidFilter).RawBytes, buf)
}

func TestServerProcessPacketSubscribeInvalidSharedNoLocal(t *testing.T) {
	s := newServer()
	cl, r, w := newTestClient()
	cl.Properties.ProtocolVersion = 5

	go func() {
		err := s.processPacket(cl, *packets.TPacketData[packets.Subscribe].Get(packets.TSubscribeInvalidSharedNoLocal).Packet)
		require.NoError(t, err)
		_ = w.Close()
	}()

	buf, err := io.ReadAll(r)
	require.NoError(t, err)
	require.Equal(t, packets.TPacketData[packets.Suback].Get(packets.TSubackInvalidSharedNoLocal).RawBytes, buf)
}

func TestServerProcessSubscribeWithRetain(t *testing.T) {
	s := newServer()
	cl, r, w := newTestClient()

	retained := s.Topics.RetainMessage(*packets.TPacketData[packets.Publish].Get(packets.TPublishRetain).Packet)
	require.Equal(t, int64(1), retained)

	go func() {
		err := s.processPacket(cl, *packets.TPacketData[packets.Subscribe].Get(packets.TSubscribe).Packet)
		require.NoError(t, err)

		time.Sleep(time.Millisecond)
		_ = w.Close()
	}()

	buf, err := io.ReadAll(r)
	require.NoError(t, err)
	require.Equal(t, append(
		packets.TPacketData[packets.Suback].Get(packets.TSuback).RawBytes,
		packets.TPacketData[packets.Publish].Get(packets.TPublishRetain).RawBytes...,
	), buf)
}

func TestServerProcessSubscribeDowngradeQos(t *testing.T) {
	s := newServer()
	s.Options.Capabilities.MaximumQos = 1
	cl, r, w := newTestClient()

	go func() {
		err := s.processPacket(cl, *packets.TPacketData[packets.Subscribe].Get(packets.TSubscribeMany).Packet)
		require.NoError(t, err)

		time.Sleep(time.Millisecond)
		_ = w.Close()
	}()

	buf, err := io.ReadAll(r)
	require.NoError(t, err)
	require.Equal(t, []byte{0, 1, 1}, buf[4:])
}

func TestServerProcessSubscribeWithRetainHandling1(t *testing.T) {
	s := newServer()
	cl, r, w := newTestClient()
	s.Topics.Subscribe(cl.ID, packets.Subscription{Filter: "a/b/c"})
	s.Clients.Add(cl)

	retained := s.Topics.RetainMessage(*packets.TPacketData[packets.Publish].Get(packets.TPublishRetain).Packet)
	require.Equal(t, int64(1), retained)

	go func() {
		err := s.processPacket(cl, *packets.TPacketData[packets.Subscribe].Get(packets.TSubscribeRetainHandling1).Packet)
		require.NoError(t, err)

		time.Sleep(time.Millisecond)
		_ = w.Close()
	}()

	buf, err := io.ReadAll(r)
	require.NoError(t, err)
	require.Equal(t, packets.TPacketData[packets.Suback].Get(packets.TSuback).RawBytes, buf)
}

func TestServerProcessSubscribeWithRetainHandling2(t *testing.T) {
	s := newServer()
	cl, r, w := newTestClient()
	s.Clients.Add(cl)

	retained := s.Topics.RetainMessage(*packets.TPacketData[packets.Publish].Get(packets.TPublishRetain).Packet)
	require.Equal(t, int64(1), retained)

	go func() {
		err := s.processPacket(cl, *packets.TPacketData[packets.Subscribe].Get(packets.TSubscribeRetainHandling2).Packet)
		require.NoError(t, err)

		time.Sleep(time.Millisecond)
		_ = w.Close()
	}()

	buf, err := io.ReadAll(r)
	require.NoError(t, err)
	require.Equal(t, packets.TPacketData[packets.Suback].Get(packets.TSuback).RawBytes, buf)
}

func TestServerProcessSubscribeWithNotRetainAsPublished(t *testing.T) {
	s := newServer()
	cl, r, w := newTestClient()
	s.Clients.Add(cl)

	retained := s.Topics.RetainMessage(*packets.TPacketData[packets.Publish].Get(packets.TPublishRetain).Packet)
	require.Equal(t, int64(1), retained)

	go func() {
		err := s.processPacket(cl, *packets.TPacketData[packets.Subscribe].Get(packets.TSubscribeRetainAsPublished).Packet)
		require.NoError(t, err)

		time.Sleep(time.Millisecond)
		_ = w.Close()
	}()

	buf, err := io.ReadAll(r)
	require.NoError(t, err)
	require.Equal(t, append(
		packets.TPacketData[packets.Suback].Get(packets.TSuback).RawBytes,
		packets.TPacketData[packets.Publish].Get(packets.TPublishRetain).RawBytes...,
	), buf)
}

func TestServerProcessSubscribeNoConnection(t *testing.T) {
	s := newServer()
	cl, r, _ := newTestClient()
	_ = r.Close()
	err := s.processSubscribe(cl, *packets.TPacketData[packets.Subscribe].Get(packets.TSubscribe).Packet)
	require.Error(t, err)
	require.ErrorIs(t, err, io.ErrClosedPipe)
}

func TestServerProcessSubscribeACLCheckDeny(t *testing.T) {
	s := New(&Options{
		Logger: logger,
	})
	_ = s.Serve()
	cl, r, w := newTestClient()
	cl.Properties.ProtocolVersion = 5

	go func() {
		err := s.processSubscribe(cl, *packets.TPacketData[packets.Subscribe].Get(packets.TSubscribe).Packet)
		require.NoError(t, err)
		_ = w.Close()
	}()

	buf, err := io.ReadAll(r)
	require.NoError(t, err)
	require.Equal(t, packets.TPacketData[packets.Suback].Get(packets.TSubackDeny).RawBytes, buf)
}

func TestServerProcessSubscribeACLCheckDenyObscure(t *testing.T) {
	s := New(&Options{
		Logger: logger,
	})
	_ = s.Serve()
	s.Options.Capabilities.Compatibilities.ObscureNotAuthorized = true
	cl, r, w := newTestClient()
	cl.Properties.ProtocolVersion = 5

	go func() {
		err := s.processSubscribe(cl, *packets.TPacketData[packets.Subscribe].Get(packets.TSubscribe).Packet)
		require.NoError(t, err)
		_ = w.Close()
	}()

	buf, err := io.ReadAll(r)
	require.NoError(t, err)
	require.Equal(t, packets.TPacketData[packets.Suback].Get(packets.TSubackUnspecifiedErrorMqtt5).RawBytes, buf)
}

func TestServerProcessSubscribeErrorDowngrade(t *testing.T) {
	s := newServer()
	cl, r, w := newTestClient()
	cl.Properties.ProtocolVersion = 3
	cl.State.packetID = 1 // just to match the same packet id (7) in the fixtures

	go func() {
		err := s.processPacket(cl, *packets.TPacketData[packets.Subscribe].Get(packets.TSubscribeInvalidSharedNoLocal).Packet)
		require.NoError(t, err)
		_ = w.Close()
	}()

	buf, err := io.ReadAll(r)
	require.NoError(t, err)
	require.Equal(t, packets.TPacketData[packets.Suback].Get(packets.TSubackUnspecifiedError).RawBytes, buf)
}

func TestServerProcessPacketUnsubscribe(t *testing.T) {
	s := newServer()
	cl, r, w := newTestClient()
	cl.Properties.ProtocolVersion = 5
	s.Topics.Subscribe(cl.ID, packets.Subscription{Filter: "a/b", Qos: 0})
	go func() {
		err := s.processPacket(cl, *packets.TPacketData[packets.Unsubscribe].Get(packets.TUnsubscribeMqtt5).Packet)
		require.NoError(t, err)
		_ = w.Close()
	}()

	buf, err := io.ReadAll(r)
	require.NoError(t, err)
	require.Equal(t, packets.TPacketData[packets.Unsuback].Get(packets.TUnsubackMqtt5).RawBytes, buf)
	require.Equal(t, int64(-1), atomic.LoadInt64(&s.Info.Subscriptions))
}

func TestServerProcessPacketUnsubscribePackedIDInUse(t *testing.T) {
	s := newServer()
	cl, r, w := newTestClient()
	cl.Properties.ProtocolVersion = 5
	cl.State.Inflight.Set(packets.Packet{PacketID: 15, FixedHeader: packets.FixedHeader{Type: packets.Publish}})
	go func() {
		err := s.processPacket(cl, *packets.TPacketData[packets.Unsubscribe].Get(packets.TUnsubscribeMqtt5).Packet)
		require.NoError(t, err)
		_ = w.Close()
	}()

	buf, err := io.ReadAll(r)
	require.NoError(t, err)
	require.Equal(t, packets.TPacketData[packets.Unsuback].Get(packets.TUnsubackPacketIDInUse).RawBytes, buf)
	require.Equal(t, int64(0), atomic.LoadInt64(&s.Info.Subscriptions))
}

func TestServerProcessPacketUnsubscribeInvalid(t *testing.T) {
	s := newServer()
	cl, _, _ := newTestClient()
	err := s.processPacket(cl, *packets.TPacketData[packets.Unsubscribe].Get(packets.TUnsubscribeSpecQosMustPacketID).Packet)
	require.Error(t, err)
	require.ErrorIs(t, err, packets.ErrProtocolViolationNoPacketID)
}

func TestServerReceivePacketError(t *testing.T) {
	s := newServer()
	cl, _, _ := newTestClient()
	err := s.receivePacket(cl, *packets.TPacketData[packets.Unsubscribe].Get(packets.TUnsubscribeSpecQosMustPacketID).Packet)
	require.Error(t, err)
	require.ErrorIs(t, err, packets.ErrProtocolViolationNoPacketID)
}

func TestServerRecievePacketDisconnectClientZeroNonZero(t *testing.T) {
	s := newServer()
	cl, r, w := newTestClient()
	cl.Properties.Props.SessionExpiryInterval = 0
	cl.Properties.ProtocolVersion = 5
	cl.Properties.Props.RequestProblemInfo = 0
	cl.Properties.Props.RequestProblemInfoFlag = true
	go func() {
		err := s.receivePacket(cl, *packets.TPacketData[packets.Disconnect].Get(packets.TDisconnectMqtt5).Packet)
		require.Error(t, err)
		require.ErrorIs(t, err, packets.ErrProtocolViolationZeroNonZeroExpiry)
		_ = w.Close()
	}()

	buf, err := io.ReadAll(r)
	require.NoError(t, err)
	require.Equal(t, packets.TPacketData[packets.Disconnect].Get(packets.TDisconnectZeroNonZeroExpiry).RawBytes, buf)
}

func TestServerRecievePacketDisconnectClient(t *testing.T) {
	s := newServer()
	cl, r, w := newTestClient()

	go func() {
		err := s.DisconnectClient(cl, packets.CodeDisconnect)
		require.NoError(t, err)
		_ = w.Close()
	}()

	buf, err := io.ReadAll(r)
	require.NoError(t, err)
	require.Equal(t, packets.TPacketData[packets.Disconnect].Get(packets.TDisconnect).RawBytes, buf)
}

func TestServerProcessPacketDisconnect(t *testing.T) {
	s := newServer()
	cl, _, _ := newTestClient()
	cl.Properties.Props.SessionExpiryInterval = 30
	cl.Properties.ProtocolVersion = 5

	s.loop.willDelayed.Add(cl.ID, packets.Packet{TopicName: "a/b/c", Payload: []byte("hello")})
	require.Equal(t, 1, s.loop.willDelayed.Len())

	err := s.processPacket(cl, *packets.TPacketData[packets.Disconnect].Get(packets.TDisconnectMqtt5).Packet)
	require.NoError(t, err)

	require.Equal(t, 0, s.loop.willDelayed.Len())
	require.True(t, cl.Closed())
	require.Equal(t, time.Now().Unix(), atomic.LoadInt64(&cl.State.disconnected))
}

func TestServerProcessPacketDisconnectNonZeroExpiryViolation(t *testing.T) {
	s := newServer()
	cl, _, _ := newTestClient()
	cl.Properties.Props.SessionExpiryInterval = 0
	cl.Properties.ProtocolVersion = 5
	cl.Properties.Props.RequestProblemInfo = 0
	cl.Properties.Props.RequestProblemInfoFlag = true

	err := s.processPacket(cl, *packets.TPacketData[packets.Disconnect].Get(packets.TDisconnectMqtt5).Packet)
	require.Error(t, err)
	require.ErrorIs(t, err, packets.ErrProtocolViolationZeroNonZeroExpiry)
}

func TestServerProcessPacketAuth(t *testing.T) {
	s := newServer()
	cl, r, w := newTestClient()

	go func() {
		err := s.processPacket(cl, *packets.TPacketData[packets.Auth].Get(packets.TAuth).Packet)
		require.NoError(t, err)
		_ = w.Close()
	}()

	buf, err := io.ReadAll(r)
	require.NoError(t, err)
	require.Equal(t, []byte{}, buf)
}

func TestServerProcessPacketAuthInvalidReason(t *testing.T) {
	s := newServer()
	cl, _, _ := newTestClient()
	pkx := *packets.TPacketData[packets.Auth].Get(packets.TAuth).Packet
	pkx.ReasonCode = 99
	err := s.processPacket(cl, pkx)
	require.Error(t, err)
	require.ErrorIs(t, packets.ErrProtocolViolationInvalidReason, err)
}

func TestServerProcessPacketAuthFailure(t *testing.T) {
	s := newServer()
	cl, _, _ := newTestClient()

	hook := new(modifiedHookBase)
	hook.fail = true
	err := s.AddHook(hook, nil)
	require.NoError(t, err)

	err = s.processAuth(cl, *packets.TPacketData[packets.Auth].Get(packets.TAuth).Packet)
	require.Error(t, err)
	require.ErrorIs(t, errTestHook, err)
}

func TestServerSendLWT(t *testing.T) {
	s := newServer()
	_ = s.Serve()
	defer s.Close()

	sender, _, w1 := newTestClient()
	sender.ID = "sender"
	sender.Properties.Will = Will{
		Flag:      1,
		TopicName: "a/b/c",
		Payload:   []byte("hello mochi"),
	}
	s.Clients.Add(sender)

	receiver, r2, w2 := newTestClient()
	receiver.ID = "receiver"
	s.Clients.Add(receiver)
	s.Topics.Subscribe(receiver.ID, packets.Subscription{Filter: "a/b/c", Qos: 0})

	require.Equal(t, int64(0), atomic.LoadInt64(&s.Info.PacketsReceived))
	require.Equal(t, 0, len(s.Topics.Messages("a/b/c")))

	receiverBuf := make(chan []byte)
	go func() {
		buf, err := io.ReadAll(r2)
		require.NoError(t, err)
		receiverBuf <- buf
	}()

	go func() {
		s.sendLWT(sender)
		time.Sleep(time.Millisecond * 10)
		_ = w1.Close()
		_ = w2.Close()
	}()

	require.Equal(t, packets.TPacketData[packets.Publish].Get(packets.TPublishBasic).RawBytes, <-receiverBuf)
}

func TestServerSendLWTRetain(t *testing.T) {
	s := newServer()
	_ = s.Serve()
	defer s.Close()

	sender, _, w1 := newTestClient()
	sender.ID = "sender"
	sender.Properties.Will = Will{
		Flag:      1,
		TopicName: "a/b/c",
		Payload:   []byte("hello mochi"),
		Retain:    true,
	}
	s.Clients.Add(sender)

	receiver, r2, w2 := newTestClient()
	receiver.ID = "receiver"
	s.Clients.Add(receiver)
	s.Topics.Subscribe(receiver.ID, packets.Subscription{Filter: "a/b/c", Qos: 0})

	require.Equal(t, int64(0), atomic.LoadInt64(&s.Info.PacketsReceived))
	require.Equal(t, 0, len(s.Topics.Messages("a/b/c")))

	receiverBuf := make(chan []byte)
	go func() {
		buf, err := io.ReadAll(r2)
		require.NoError(t, err)
		receiverBuf <- buf
	}()

	go func() {
		s.sendLWT(sender)
		time.Sleep(time.Millisecond * 10)
		_ = w1.Close()
		_ = w2.Close()
	}()

	require.Equal(t, packets.TPacketData[packets.Publish].Get(packets.TPublishBasic).RawBytes, <-receiverBuf)
}

func TestServerSendLWTDelayed(t *testing.T) {
	s := newServer()
	cl1, _, _ := newTestClient()
	cl1.ID = "cl1"
	cl1.Properties.Will = Will{
		Flag:              1,
		TopicName:         "a/b/c",
		Payload:           []byte("hello mochi"),
		Retain:            true,
		WillDelayInterval: 2,
	}
	s.Clients.Add(cl1)

	cl2, r, w := newTestClient()
	cl2.ID = "cl2"
	s.Clients.Add(cl2)
	require.True(t, s.Topics.Subscribe(cl2.ID, packets.Subscription{Filter: "a/b/c"}))

	go func() {
		s.sendLWT(cl1)
		pk, ok := s.loop.willDelayed.Get(cl1.ID)
		require.True(t, ok)
		pk.Expiry = time.Now().Unix() - 1 // set back expiry time
		s.loop.willDelayed.Add(cl1.ID, pk)
		require.Equal(t, 1, s.loop.willDelayed.Len())
		s.sendDelayedLWT(time.Now().Unix())
		require.Equal(t, 0, s.loop.willDelayed.Len())
		time.Sleep(time.Millisecond)
		_ = w.Close()
	}()

	recv := make(chan []byte)
	go func() {
		buf, err := io.ReadAll(r)
		require.NoError(t, err)
		recv <- buf
	}()

	require.Equal(t, packets.TPacketData[packets.Publish].Get(packets.TPublishBasic).RawBytes, <-recv)
}

func TestServerReadStore(t *testing.T) {
	s := newServer()
	hook := new(modifiedHookBase)
	_ = s.AddHook(hook, nil)

	hook.failAt = 1 // clients
	err := s.readStore()
	require.Error(t, err)

	hook.failAt = 2 // subscriptions
	err = s.readStore()
	require.Error(t, err)

	hook.failAt = 3 // inflight
	err = s.readStore()
	require.Error(t, err)

	hook.failAt = 4 // retained
	err = s.readStore()
	require.Error(t, err)

	hook.failAt = 5 // sys info
	err = s.readStore()
	require.Error(t, err)
}

func TestServerLoadClients(t *testing.T) {
	v := []storage.Client{
		{ID: "mochi"},
		{ID: "zen"},
		{ID: "mochi-co"},
	}

	s := newServer()
	require.Equal(t, 0, s.Clients.Len())
	s.loadClients(v)
	require.Equal(t, 3, s.Clients.Len())
	cl, ok := s.Clients.Get("mochi")
	require.True(t, ok)
	require.Equal(t, "mochi", cl.ID)
}

func TestServerLoadSubscriptions(t *testing.T) {
	v := []storage.Subscription{
		{ID: "sub1", Client: "mochi", Filter: "a/b/c"},
		{ID: "sub2", Client: "mochi", Filter: "d/e/f", Qos: 1},
		{ID: "sub3", Client: "mochi", Filter: "h/i/j", Qos: 2},
	}

	s := newServer()
	cl, _, _ := newTestClient()
	s.Clients.Add(cl)
	require.Equal(t, 0, cl.State.Subscriptions.Len())
	s.loadSubscriptions(v)
	require.Equal(t, 3, cl.State.Subscriptions.Len())
}

func TestServerLoadInflightMessages(t *testing.T) {
	s := newServer()
	s.loadClients([]storage.Client{
		{ID: "mochi"},
		{ID: "zen"},
		{ID: "mochi-co"},
	})

	require.Equal(t, 3, s.Clients.Len())

	v := []storage.Message{
		{Origin: "mochi", PacketID: 1, Payload: []byte("hello world"), TopicName: "a/b/c"},
		{Origin: "mochi", PacketID: 2, Payload: []byte("yes"), TopicName: "a/b/c"},
		{Origin: "zen", PacketID: 3, Payload: []byte("hello world"), TopicName: "a/b/c"},
		{Origin: "mochi-co", PacketID: 4, Payload: []byte("hello world"), TopicName: "a/b/c"},
	}
	s.loadInflight(v)

	cl, ok := s.Clients.Get("mochi")
	require.True(t, ok)
	require.Equal(t, "mochi", cl.ID)

	msg, ok := cl.State.Inflight.Get(2)
	require.True(t, ok)
	require.Equal(t, []byte{'y', 'e', 's'}, msg.Payload)
	require.Equal(t, "a/b/c", msg.TopicName)

	cl, ok = s.Clients.Get("mochi-co")
	require.True(t, ok)
	msg, ok = cl.State.Inflight.Get(4)
	require.True(t, ok)
}

func TestServerLoadRetainedMessages(t *testing.T) {
	s := newServer()

	v := []storage.Message{
		{Origin: "mochi", FixedHeader: packets.FixedHeader{Retain: true}, Payload: []byte("hello world"), TopicName: "a/b/c"},
		{Origin: "mochi-co", FixedHeader: packets.FixedHeader{Retain: true}, Payload: []byte("yes"), TopicName: "d/e/f"},
		{Origin: "zen", FixedHeader: packets.FixedHeader{Retain: true}, Payload: []byte("hello world"), TopicName: "h/i/j"},
	}
	s.loadRetained(v)
	require.Equal(t, 1, len(s.Topics.Messages("a/b/c")))
	require.Equal(t, 1, len(s.Topics.Messages("d/e/f")))
	require.Equal(t, 1, len(s.Topics.Messages("h/i/j")))
	require.Equal(t, 0, len(s.Topics.Messages("w/x/y")))
}

func TestServerClose(t *testing.T) {
	s := newServer()

	hook := new(modifiedHookBase)
	_ = s.AddHook(hook, nil)

	cl, r, _ := newTestClient()
	cl.Net.Listener = "t1"
	cl.Properties.ProtocolVersion = 5
	s.Clients.Add(cl)

	err := s.AddListener(listeners.NewMockListener("t1", ":1882"))
	require.NoError(t, err)
	_ = s.Serve()

	// receive the disconnect
	recv := make(chan []byte)
	go func() {
		buf, err := io.ReadAll(r)
		require.NoError(t, err)
		recv <- buf
	}()

	time.Sleep(time.Millisecond)
	require.Equal(t, 1, s.Listeners.Len())

	listener, ok := s.Listeners.Get("t1")
	require.Equal(t, true, ok)
	require.Equal(t, true, listener.(*listeners.MockListener).IsServing())

	_ = s.Close()
	time.Sleep(time.Millisecond)
	require.Equal(t, false, listener.(*listeners.MockListener).IsServing())
	require.Equal(t, packets.TPacketData[packets.Disconnect].Get(packets.TDisconnectShuttingDown).RawBytes, <-recv)
}

func TestServerClearExpiredInflights(t *testing.T) {
	s := New(nil)
	require.NotNil(t, s)
	s.Options.Capabilities.MaximumMessageExpiryInterval = 4

	n := time.Now().Unix()
	cl, _, _ := newTestClient()
	cl.ops.info = s.Info

	cl.State.Inflight.Set(packets.Packet{PacketID: 1, Expiry: n - 1})
	cl.State.Inflight.Set(packets.Packet{PacketID: 2, Expiry: n - 2})
	cl.State.Inflight.Set(packets.Packet{PacketID: 3, Created: n - 3}) // within bounds
	cl.State.Inflight.Set(packets.Packet{PacketID: 5, Created: n - 5}) // over max server expiry limit
	cl.State.Inflight.Set(packets.Packet{PacketID: 7, Created: n})

	s.Clients.Add(cl)

	require.Len(t, cl.State.Inflight.GetAll(false), 5)
	s.clearExpiredInflights(n)
	require.Len(t, cl.State.Inflight.GetAll(false), 2)
	require.Equal(t, int64(-3), s.Info.Inflight)
}

func TestServerClearExpiredRetained(t *testing.T) {
	s := New(nil)
	require.NotNil(t, s)
	s.Options.Capabilities.MaximumMessageExpiryInterval = 4

	n := time.Now().Unix()
	s.Topics.Retained.Add("a/b/c", packets.Packet{Created: n, Expiry: n - 1})
	s.Topics.Retained.Add("d/e/f", packets.Packet{Created: n, Expiry: n - 2})
	s.Topics.Retained.Add("g/h/i", packets.Packet{Created: n - 3}) // within bounds
	s.Topics.Retained.Add("j/k/l", packets.Packet{Created: n - 5}) // over max server expiry limit
	s.Topics.Retained.Add("m/n/o", packets.Packet{Created: n})

	require.Len(t, s.Topics.Retained.GetAll(), 5)
	s.clearExpiredRetainedMessages(n)
	require.Len(t, s.Topics.Retained.GetAll(), 2)
}

func TestServerClearExpiredClients(t *testing.T) {
	s := New(nil)
	require.NotNil(t, s)

	n := time.Now().Unix()

	cl, _, _ := newTestClient()
	cl.ID = "cl"
	s.Clients.Add(cl)

	// No Expiry
	cl0, _, _ := newTestClient()
	cl0.ID = "c0"
	cl0.State.disconnected = n - 10
	cl0.State.cancelOpen()
	cl0.Properties.ProtocolVersion = 5
	cl0.Properties.Props.SessionExpiryInterval = 12
	cl0.Properties.Props.SessionExpiryIntervalFlag = true
	s.Clients.Add(cl0)

	// Normal Expiry
	cl1, _, _ := newTestClient()
	cl1.ID = "c1"
	cl1.State.disconnected = n - 10
	cl1.State.cancelOpen()
	cl1.Properties.ProtocolVersion = 5
	cl1.Properties.Props.SessionExpiryInterval = 8
	cl1.Properties.Props.SessionExpiryIntervalFlag = true
	s.Clients.Add(cl1)

	// No Expiry, indefinite session
	cl2, _, _ := newTestClient()
	cl2.ID = "c2"
	cl2.State.disconnected = n - 10
	cl2.State.cancelOpen()
	cl2.Properties.ProtocolVersion = 5
	cl2.Properties.Props.SessionExpiryInterval = 0
	cl2.Properties.Props.SessionExpiryIntervalFlag = true
	s.Clients.Add(cl2)

	require.Equal(t, 4, s.Clients.Len())

	s.clearExpiredClients(n)
	require.Equal(t, 2, s.Clients.Len())
}

func TestLoadServerInfoRestoreOnRestart(t *testing.T) {
	s := New(nil)
	s.Options.Capabilities.Compatibilities.RestoreSysInfoOnRestart = true
	info := system.Info{
		BytesReceived: 60,
	}

	s.loadServerInfo(info)
	require.Equal(t, int64(60), s.Info.BytesReceived)
}

func TestAtomicItoa(t *testing.T) {
	i := int64(22)
	ip := &i
	require.Equal(t, "22", AtomicItoa(ip))
}

func TestServerSubscribe(t *testing.T) {
	handler := func(cl *Client, sub packets.Subscription, pk packets.Packet) {}

	s := newServerWithInlineClient()
	require.NotNil(t, s)

	tt := []struct {
		desc       string
		filter     string
		identifier int
		handler    InlineSubFn
		expect     error
	}{
		{
			desc:       "subscribe",
			filter:     "a/b/c",
			identifier: 1,
			handler:    handler,
			expect:     nil,
		},
		{
			desc:       "re-subscribe",
			filter:     "a/b/c",
			identifier: 1,
			handler:    handler,
			expect:     nil,
		},
		{
			desc:       "subscribe d/e/f",
			filter:     "d/e/f",
			identifier: 1,
			handler:    handler,
			expect:     nil,
		},
		{
			desc:       "re-subscribe d/e/f by different identifier",
			filter:     "d/e/f",
			identifier: 2,
			handler:    handler,
			expect:     nil,
		},
		{
			desc:       "subscribe different handler",
			filter:     "a/b/c",
			identifier: 1,
			handler:    func(cl *Client, sub packets.Subscription, pk packets.Packet) {},
			expect:     nil,
		},
		{
			desc:       "subscribe $SYS/info",
			filter:     "$SYS/info",
			identifier: 1,
			handler:    handler,
			expect:     nil,
		},
		{
			desc:       "subscribe invalid ###",
			filter:     "###",
			identifier: 1,
			handler:    handler,
			expect:     packets.ErrTopicFilterInvalid,
		},
		{
			desc:       "subscribe invalid handler",
			filter:     "a/b/c",
			identifier: 1,
			handler:    nil,
			expect:     packets.ErrInlineSubscriptionHandlerInvalid,
		},
	}

	for _, tx := range tt {
		t.Run(tx.desc, func(t *testing.T) {
			require.Equal(t, tx.expect, s.Subscribe(tx.filter, tx.identifier, tx.handler))
		})
	}
}

func TestServerSubscribeNoInlineClient(t *testing.T) {
	s := newServer()
	err := s.Subscribe("a/b/c", 1, func(cl *Client, sub packets.Subscription, pk packets.Packet) {})
	require.Error(t, err)
	require.ErrorIs(t, err, ErrInlineClientNotEnabled)
}

func TestServerUnsubscribe(t *testing.T) {
	handler := func(cl *Client, sub packets.Subscription, pk packets.Packet) {
		// handler logic
	}

	s := newServerWithInlineClient()
	err := s.Subscribe("a/b/c", 1, handler)
	require.Nil(t, err)

	err = s.Subscribe("d/e/f", 1, handler)
	require.Nil(t, err)

	err = s.Subscribe("d/e/f", 2, handler)
	require.Nil(t, err)

	err = s.Unsubscribe("a/b/c", 1)
	require.Nil(t, err)

	err = s.Unsubscribe("d/e/f", 1)
	require.Nil(t, err)

	err = s.Unsubscribe("d/e/f", 2)
	require.Nil(t, err)

	err = s.Unsubscribe("not/exist", 1)
	require.Nil(t, err)

	err = s.Unsubscribe("#/#/invalid", 1)
	require.Equal(t, packets.ErrTopicFilterInvalid, err)
}

func TestServerUnsubscribeNoInlineClient(t *testing.T) {
	s := newServer()
	err := s.Unsubscribe("a/b/c", 1)
	require.Error(t, err)
	require.ErrorIs(t, err, ErrInlineClientNotEnabled)
}

func TestPublishToInlineSubscriber(t *testing.T) {
	s := newServerWithInlineClient()
	finishCh := make(chan bool)
	err := s.Subscribe("a/b/c", 1, func(cl *Client, sub packets.Subscription, pk packets.Packet) {
		require.Equal(t, []byte("hello mochi"), pk.Payload)
		require.Equal(t, InlineClientId, cl.ID)
		require.Equal(t, LocalListener, cl.Net.Listener)
		require.Equal(t, "a/b/c", sub.Filter)
		require.Equal(t, 1, sub.Identifier)
		finishCh <- true
	})
	require.Nil(t, err)

	go func() {
		pkx := *packets.TPacketData[packets.Publish].Get(packets.TPublishBasic).Packet
		s.publishToSubscribers(pkx)
	}()

	require.Equal(t, true, <-finishCh)
}

func TestPublishToInlineSubscribersDifferentFilter(t *testing.T) {
	s := newServerWithInlineClient()
	subNumber := 2
	finishCh := make(chan bool, subNumber)

	err := s.Subscribe("a/b/c", 1, func(cl *Client, sub packets.Subscription, pk packets.Packet) {
		require.Equal(t, []byte("hello mochi"), pk.Payload)
		require.Equal(t, InlineClientId, cl.ID)
		require.Equal(t, LocalListener, cl.Net.Listener)
		require.Equal(t, "a/b/c", sub.Filter)
		require.Equal(t, 1, sub.Identifier)
		finishCh <- true
	})
	require.Nil(t, err)

	err = s.Subscribe("z/e/n", 1, func(cl *Client, sub packets.Subscription, pk packets.Packet) {
		require.Equal(t, []byte("mochi mochi"), pk.Payload)
		require.Equal(t, InlineClientId, cl.ID)
		require.Equal(t, LocalListener, cl.Net.Listener)
		require.Equal(t, "z/e/n", sub.Filter)
		require.Equal(t, 1, sub.Identifier)
		finishCh <- true
	})
	require.Nil(t, err)

	go func() {
		pkx := *packets.TPacketData[packets.Publish].Get(packets.TPublishBasic).Packet
		s.publishToSubscribers(pkx)

		pkx = *packets.TPacketData[packets.Publish].Get(packets.TPublishCopyBasic).Packet
		s.publishToSubscribers(pkx)
	}()

	for i := 0; i < subNumber; i++ {
		require.Equal(t, true, <-finishCh)
	}
}

func TestPublishToInlineSubscribersDifferentIdentifier(t *testing.T) {
	s := newServerWithInlineClient()
	subNumber := 2
	finishCh := make(chan bool, subNumber)

	err := s.Subscribe("a/b/c", 1, func(cl *Client, sub packets.Subscription, pk packets.Packet) {
		require.Equal(t, []byte("hello mochi"), pk.Payload)
		require.Equal(t, InlineClientId, cl.ID)
		require.Equal(t, LocalListener, cl.Net.Listener)
		require.Equal(t, "a/b/c", sub.Filter)
		require.Equal(t, 1, sub.Identifier)
		finishCh <- true
	})
	require.Nil(t, err)

	err = s.Subscribe("a/b/c", 2, func(cl *Client, sub packets.Subscription, pk packets.Packet) {
		require.Equal(t, []byte("hello mochi"), pk.Payload)
		require.Equal(t, InlineClientId, cl.ID)
		require.Equal(t, LocalListener, cl.Net.Listener)
		require.Equal(t, "a/b/c", sub.Filter)
		require.Equal(t, 2, sub.Identifier)
		finishCh <- true
	})
	require.Nil(t, err)

	go func() {
		pkx := *packets.TPacketData[packets.Publish].Get(packets.TPublishBasic).Packet
		s.publishToSubscribers(pkx)
	}()

	for i := 0; i < subNumber; i++ {
		require.Equal(t, true, <-finishCh)
	}
}

func TestServerSubscribeWithRetain(t *testing.T) {
	s := newServerWithInlineClient()
	subNumber := 1
	finishCh := make(chan bool, subNumber)

	retained := s.Topics.RetainMessage(*packets.TPacketData[packets.Publish].Get(packets.TPublishRetain).Packet)
	require.Equal(t, int64(1), retained)

	err := s.Subscribe("a/b/c", 1, func(cl *Client, sub packets.Subscription, pk packets.Packet) {
		require.Equal(t, []byte("hello mochi"), pk.Payload)
		require.Equal(t, InlineClientId, cl.ID)
		require.Equal(t, LocalListener, cl.Net.Listener)
		require.Equal(t, "a/b/c", sub.Filter)
		require.Equal(t, 1, sub.Identifier)
		finishCh <- true
	})
	require.Nil(t, err)
	require.Equal(t, true, <-finishCh)
}

func TestServerSubscribeWithRetainDifferentFilter(t *testing.T) {
	s := newServerWithInlineClient()
	subNumber := 2
	finishCh := make(chan bool, subNumber)

	retained := s.Topics.RetainMessage(*packets.TPacketData[packets.Publish].Get(packets.TPublishRetain).Packet)
	require.Equal(t, int64(1), retained)
	retained = s.Topics.RetainMessage(*packets.TPacketData[packets.Publish].Get(packets.TPublishCopyBasic).Packet)
	require.Equal(t, int64(1), retained)

	err := s.Subscribe("a/b/c", 1, func(cl *Client, sub packets.Subscription, pk packets.Packet) {
		require.Equal(t, []byte("hello mochi"), pk.Payload)
		require.Equal(t, InlineClientId, cl.ID)
		require.Equal(t, LocalListener, cl.Net.Listener)
		require.Equal(t, "a/b/c", sub.Filter)
		require.Equal(t, 1, sub.Identifier)
		finishCh <- true
	})
	require.Nil(t, err)

	err = s.Subscribe("z/e/n", 1, func(cl *Client, sub packets.Subscription, pk packets.Packet) {
		require.Equal(t, []byte("mochi mochi"), pk.Payload)
		require.Equal(t, InlineClientId, cl.ID)
		require.Equal(t, LocalListener, cl.Net.Listener)
		require.Equal(t, "z/e/n", sub.Filter)
		require.Equal(t, 1, sub.Identifier)
		finishCh <- true
	})
	require.Nil(t, err)

	for i := 0; i < subNumber; i++ {
		require.Equal(t, true, <-finishCh)
	}
}

func TestServerSubscribeWithRetainDifferentIdentifier(t *testing.T) {
	s := newServerWithInlineClient()
	subNumber := 2
	finishCh := make(chan bool, subNumber)

	retained := s.Topics.RetainMessage(*packets.TPacketData[packets.Publish].Get(packets.TPublishRetain).Packet)
	require.Equal(t, int64(1), retained)

	err := s.Subscribe("a/b/c", 1, func(cl *Client, sub packets.Subscription, pk packets.Packet) {
		require.Equal(t, []byte("hello mochi"), pk.Payload)
		require.Equal(t, InlineClientId, cl.ID)
		require.Equal(t, LocalListener, cl.Net.Listener)
		require.Equal(t, "a/b/c", sub.Filter)
		require.Equal(t, 1, sub.Identifier)
		finishCh <- true
	})
	require.Nil(t, err)

	err = s.Subscribe("a/b/c", 2, func(cl *Client, sub packets.Subscription, pk packets.Packet) {
		require.Equal(t, []byte("hello mochi"), pk.Payload)
		require.Equal(t, InlineClientId, cl.ID)
		require.Equal(t, LocalListener, cl.Net.Listener)
		require.Equal(t, "a/b/c", sub.Filter)
		require.Equal(t, 2, sub.Identifier)
		finishCh <- true
	})
	require.Nil(t, err)

	for i := 0; i < subNumber; i++ {
		require.Equal(t, true, <-finishCh)
	}
}<|MERGE_RESOLUTION|>--- conflicted
+++ resolved
@@ -1355,26 +1355,15 @@
 func TestServerProcessPublishOnPublishAckErrorRWError(t *testing.T) {
 	s := newServer()
 	hook := new(modifiedHookBase)
-<<<<<<< HEAD
-    hook.fail = true
-	hook.err = packets.ErrUnspecifiedError
-    err := s.AddHook(hook, nil)
-	require.NoError(t,err)
-=======
 	hook.fail = true
 	hook.err = packets.ErrUnspecifiedError
 	err := s.AddHook(hook, nil)
 	require.NoError(t, err)
->>>>>>> fbb1fb25
 
 	cl, _, w := newTestClient()
 	cl.Properties.ProtocolVersion = 5
 	s.Clients.Add(cl)
-<<<<<<< HEAD
-	w.Close()
-=======
 	_ = w.Close()
->>>>>>> fbb1fb25
 
 	err = s.processPublish(cl, *packets.TPacketData[packets.Publish].Get(packets.TPublishQos1).Packet)
 	require.Error(t, err)
@@ -1384,19 +1373,11 @@
 func TestServerProcessPublishOnPublishAckErrorContinue(t *testing.T) {
 	s := newServer()
 	hook := new(modifiedHookBase)
-<<<<<<< HEAD
-    hook.fail = true
-    hook.err = packets.ErrPayloadFormatInvalid
-    err := s.AddHook(hook, nil)
-    require.NoError(t,err)
-	s.Serve()
-=======
 	hook.fail = true
 	hook.err = packets.ErrPayloadFormatInvalid
 	err := s.AddHook(hook, nil)
 	require.NoError(t, err)
 	_ = s.Serve()
->>>>>>> fbb1fb25
 	defer s.Close()
 
 	cl, r, w := newTestClient()
@@ -1406,11 +1387,7 @@
 	go func() {
 		err := s.processPacket(cl, *packets.TPacketData[packets.Publish].Get(packets.TPublishQos1).Packet)
 		require.NoError(t, err)
-<<<<<<< HEAD
-		w.Close()
-=======
-		_ = w.Close()
->>>>>>> fbb1fb25
+		_ = w.Close()
 	}()
 
 	buf, err := io.ReadAll(r)
@@ -1421,41 +1398,17 @@
 func TestServerProcessPublishOnPublishPkIgnore(t *testing.T) {
 	s := newServer()
 	hook := new(modifiedHookBase)
-<<<<<<< HEAD
-    hook.fail = true
-    hook.err = packets.CodeSuccessIgnore
-    err := s.AddHook(hook, nil)
-    require.NoError(t,err)
-	s.Serve()
-=======
 	hook.fail = true
 	hook.err = packets.CodeSuccessIgnore
 	err := s.AddHook(hook, nil)
 	require.NoError(t, err)
 	_ = s.Serve()
->>>>>>> fbb1fb25
 	defer s.Close()
 
 	cl, r, w := newTestClient()
 	s.Clients.Add(cl)
 
 	receiver, r2, w2 := newTestClient()
-<<<<<<< HEAD
-    receiver.ID = "receiver"
-    s.Clients.Add(receiver)
-    s.Topics.Subscribe(receiver.ID, packets.Subscription{Filter: "a/b/c"})
-
-    require.Equal(t, int64(0), atomic.LoadInt64(&s.Info.PacketsReceived))
-    require.Equal(t, 0, len(s.Topics.Messages("a/b/c")))
-
-    receiverBuf := make(chan []byte)
-    go func() {
-        buf, err := io.ReadAll(r2)
-        require.NoError(t, err)
-        receiverBuf <- buf
-    }()
-
-=======
 	receiver.ID = "receiver"
 	s.Clients.Add(receiver)
 	s.Topics.Subscribe(receiver.ID, packets.Subscription{Filter: "a/b/c"})
@@ -1469,18 +1422,12 @@
 		require.NoError(t, err)
 		receiverBuf <- buf
 	}()
->>>>>>> fbb1fb25
 
 	go func() {
 		err := s.processPacket(cl, *packets.TPacketData[packets.Publish].Get(packets.TPublishQos1).Packet)
 		require.NoError(t, err)
-<<<<<<< HEAD
-		w.Close()
-		w2.Close()
-=======
 		_ = w.Close()
 		_ = w2.Close()
->>>>>>> fbb1fb25
 	}()
 
 	buf, err := io.ReadAll(r)
@@ -1732,7 +1679,6 @@
 	require.Equal(t, packets.TPacketData[packets.Puback].Get(packets.TPuback).RawBytes, buf)
 }
 
-
 func TestPublishToSubscribersSelfNoLocal(t *testing.T) {
 	s := newServer()
 	cl, r, w := newTestClient()
@@ -1889,11 +1835,7 @@
 		pk.Ignore = true
 		s.publishToSubscribers(pk)
 		time.Sleep(time.Millisecond)
-<<<<<<< HEAD
-		w.Close()
-=======
-		_ = w.Close()
->>>>>>> fbb1fb25
+		_ = w.Close()
 	}()
 
 	receiverBuf := make(chan []byte)
@@ -1906,10 +1848,6 @@
 	require.Equal(t, []byte{}, <-receiverBuf)
 }
 
-<<<<<<< HEAD
-
-=======
->>>>>>> fbb1fb25
 func TestPublishToClientServerDowngradeQos(t *testing.T) {
 	s := newServer()
 	s.Options.Capabilities.MaximumQos = 1
@@ -2232,10 +2170,6 @@
 	require.Equal(t, int64(0), atomic.LoadInt64(&s.Info.Retained))
 }
 
-<<<<<<< HEAD
-
-=======
->>>>>>> fbb1fb25
 func TestNoRetainMessageIfPkIgnore(t *testing.T) {
 	s := newServer()
 	cl, _, _ := newTestClient()
@@ -2252,11 +2186,7 @@
 	cl, _, _ := newTestClient()
 	s.Clients.Add(cl)
 
-<<<<<<< HEAD
-	s.retainMessage(new(Client),  *packets.TPacketData[packets.Publish].Get(packets.TPublishRetain).Packet)
-=======
 	s.retainMessage(new(Client), *packets.TPacketData[packets.Publish].Get(packets.TPublishRetain).Packet)
->>>>>>> fbb1fb25
 	require.Equal(t, int64(1), atomic.LoadInt64(&s.Info.Retained))
 }
 
