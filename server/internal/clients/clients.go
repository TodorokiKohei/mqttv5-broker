package clients

import (
	"bytes"
	"encoding/binary"
	"errors"
	"fmt"
	"net"
	"sync"
	"sync/atomic"
	"time"

	"github.com/rs/xid"

	"github.com/mochi-co/mqtt/server/events"
	"github.com/mochi-co/mqtt/server/internal/circ"
	"github.com/mochi-co/mqtt/server/internal/packets"
	"github.com/mochi-co/mqtt/server/internal/topics"
	"github.com/mochi-co/mqtt/server/listeners/auth"
	"github.com/mochi-co/mqtt/server/system"
)

var (
	// defaultKeepalive is the default connection keepalive value in seconds.
	defaultKeepalive uint16 = 10

<<<<<<< HEAD
	// ErrConnectionClosed is returned when operating on a closed
	// connection and/or when no error cause has been given.
	ErrConnectionClosed = errors.New("Connection not open")
=======
	// ErrConnectionClosed indicates that the connection closed unexpectedly.
	ErrConnectionClosed = errors.New("connection closed unexpectedly")
>>>>>>> 9b0aa4d5
)

// Clients contains a map of the clients known by the broker.
type Clients struct {
	sync.RWMutex
	internal map[string]*Client // clients known by the broker, keyed on client id.
}

// New returns an instance of Clients.
func New() *Clients {
	return &Clients{
		internal: make(map[string]*Client),
	}
}

// Add adds a new client to the clients map, keyed on client id.
func (cl *Clients) Add(val *Client) {
	cl.Lock()
	cl.internal[val.ID] = val
	cl.Unlock()
}

// Get returns the value of a client if it exists.
func (cl *Clients) Get(id string) (*Client, bool) {
	cl.RLock()
	val, ok := cl.internal[id]
	cl.RUnlock()
	return val, ok
}

// Len returns the length of the clients map.
func (cl *Clients) Len() int {
	cl.RLock()
	val := len(cl.internal)
	cl.RUnlock()
	return val
}

// Delete removes a client from the internal map.
func (cl *Clients) Delete(id string) {
	cl.Lock()
	delete(cl.internal, id)
	cl.Unlock()
}

// GetByListener returns clients matching a listener id.
func (cl *Clients) GetByListener(id string) []*Client {
	clients := make([]*Client, 0, cl.Len())
	cl.RLock()
	for _, v := range cl.internal {
		if v.Listener == id && atomic.LoadUint32(&v.State.Done) == 0 {
			clients = append(clients, v)
		}
	}
	cl.RUnlock()
	return clients
}

// Client contains information about a client known by the broker.
type Client struct {
	State         State                // the operational state of the client.
	LWT           LWT                  // the last will and testament for the client.
	Inflight      *Inflight            // a map of in-flight qos messages.
	sync.RWMutex                       // mutex
	Username      []byte               // the username the client authenticated with.
	AC            auth.Controller      // an auth controller inherited from the listener.
	Listener      string               // the id of the listener the client is connected to.
	ID            string               // the client id.
	conn          net.Conn             // the net.Conn used to establish the connection.
	r             *circ.Reader         // a reader for reading incoming bytes.
	w             *circ.Writer         // a writer for writing outgoing bytes.
	Subscriptions topics.Subscriptions // a map of the subscription filters a client maintains.
	systemInfo    *system.Info         // pointers to server system info.
	packetID      uint32               // the current highest packetID.
	keepalive     uint16               // the number of seconds the connection can wait.
	cleanSession  bool                 // indicates if the client expects a clean-session.
}

// State tracks the state of the client.
type State struct {
	started   *sync.WaitGroup // tracks the goroutines which have been started.
	endedW    *sync.WaitGroup // tracks when the writer has ended.
	endedR    *sync.WaitGroup // tracks when the reader has ended.
	Done      uint32          // atomic counter which indicates that the client has closed.
	endOnce   sync.Once       // only end once.
	stopCause atomic.Value    // reason for stopping (error).
}

// NewClient returns a new instance of Client.
func NewClient(c net.Conn, r *circ.Reader, w *circ.Writer, s *system.Info) *Client {
	cl := &Client{
		conn:       c,
		r:          r,
		w:          w,
		systemInfo: s,
		keepalive:  defaultKeepalive,
		Inflight: &Inflight{
			internal: make(map[uint16]InflightMessage),
		},
		Subscriptions: make(map[string]byte),
		State: State{
			started: new(sync.WaitGroup),
			endedW:  new(sync.WaitGroup),
			endedR:  new(sync.WaitGroup),
		},
	}

	cl.refreshDeadline(cl.keepalive)

	return cl
}

// NewClientStub returns an instance of Client with basic initializations. This
// method is typically called by the persistence restoration system.
func NewClientStub(s *system.Info) *Client {
	return &Client{
		Inflight: &Inflight{
			internal: make(map[uint16]InflightMessage),
		},
		Subscriptions: make(map[string]byte),
		State: State{
			Done: 1,
		},
	}
}

// Identify sets the identification values of a client instance.
func (cl *Client) Identify(lid string, pk packets.Packet, ac auth.Controller) {
	cl.Listener = lid
	cl.AC = ac

	cl.ID = pk.ClientIdentifier
	if cl.ID == "" {
		cl.ID = xid.New().String()
	}

	cl.r.ID = cl.ID + " READER"
	cl.w.ID = cl.ID + " WRITER"

	cl.Username = pk.Username
	cl.cleanSession = pk.CleanSession
	cl.keepalive = pk.Keepalive

	if pk.WillFlag {
		cl.LWT = LWT{
			Topic:   pk.WillTopic,
			Message: pk.WillMessage,
			Qos:     pk.WillQos,
			Retain:  pk.WillRetain,
		}
	}

	cl.refreshDeadline(cl.keepalive)
}

// refreshDeadline refreshes the read/write deadline for the net.Conn connection.
func (cl *Client) refreshDeadline(keepalive uint16) {
	if cl.conn != nil {
		var expiry time.Time // Nil time can be used to disable deadline if keepalive = 0
		if keepalive > 0 {
			expiry = time.Now().Add(time.Duration(keepalive+(keepalive/2)) * time.Second)
		}
		_ = cl.conn.SetDeadline(expiry)
	}
}

func (cl *Client) Info() events.Client {
	addr := "unknown"
	if cl.conn != nil && cl.conn.RemoteAddr() != nil {
		addr = cl.conn.RemoteAddr().String()
	}
	return events.Client{
		ID:       cl.ID,
		Remote:   addr,
		Listener: cl.Listener,
	}
}

// NextPacketID returns the next packet id for a client, looping back to 0
// if the maximum ID has been reached.
func (cl *Client) NextPacketID() uint32 {
	i := atomic.LoadUint32(&cl.packetID)
	if i == uint32(65535) || i == uint32(0) {
		atomic.StoreUint32(&cl.packetID, 1)
		return 1
	}

	return atomic.AddUint32(&cl.packetID, 1)
}

// NoteSubscription makes a note of a subscription for the client.
func (cl *Client) NoteSubscription(filter string, qos byte) {
	cl.Lock()
	cl.Subscriptions[filter] = qos
	cl.Unlock()
}

// ForgetSubscription forgests a subscription note for the client.
func (cl *Client) ForgetSubscription(filter string) {
	cl.Lock()
	delete(cl.Subscriptions, filter)
	cl.Unlock()
}

// Start begins the client goroutines reading and writing packets.
func (cl *Client) Start() {
	cl.State.started.Add(2)
	cl.State.endedW.Add(1)
	cl.State.endedR.Add(1)

	go func() {
		cl.State.started.Done()
		_, err := cl.w.WriteTo(cl.conn)
		if err != nil {
			err = fmt.Errorf("writer: %w", err)
		}
		cl.State.endedW.Done()
		cl.Stop(err)
	}()

	go func() {
		cl.State.started.Done()
		_, err := cl.r.ReadFrom(cl.conn)
		if err != nil {
			err = fmt.Errorf("reader: %w", err)
		}
		cl.State.endedR.Done()
		cl.Stop(err)
	}()

	cl.State.started.Wait()
}

// Stop instructs the client to shut down all processing goroutines and disconnect.
func (cl *Client) Stop(cause error) {
	if atomic.LoadUint32(&cl.State.Done) == 1 {
		return
	}

	cl.State.endOnce.Do(func() {
		if cause == nil {
			cause = ErrConnectionClosed
		}
		cl.State.stopCause.Store(cause)
		cl.r.Stop()
		cl.w.Stop()
		cl.State.endedW.Wait()

		_ = cl.conn.Close()

		cl.State.endedR.Wait()
		atomic.StoreUint32(&cl.State.Done, 1)
	})
}

// ReadFixedHeader reads in the values of the next packet's fixed header.
func (cl *Client) ReadFixedHeader(fh *packets.FixedHeader) error {
	p, err := cl.r.Read(1)
	if err != nil {
		return err
	}

	err = fh.Decode(p[0])
	if err != nil {
		return err
	}

	// The remaining length value can be up to 5 bytes. Read through each byte
	// looking for continue values, and if found increase the read. Otherwise
	// decode the bytes that were legit.
	buf := make([]byte, 0, 6)
	i := 1
	n := 2
	for ; n < 6; n++ {
		p, err = cl.r.Read(n)
		if err != nil {
			return err
		}

		buf = append(buf, p[i])

		// If it's not a continuation flag, end here.
		if p[i] < 128 {
			break
		}

		// If i has reached 4 without a length terminator, return a protocol violation.
		i++
		if i == 4 {
			return packets.ErrOversizedLengthIndicator
		}
	}

	// Calculate and store the remaining length of the packet payload.
	rem, _ := binary.Uvarint(buf)
	fh.Remaining = int(rem)

	// Having successfully read n bytes, commit the tail forward.
	cl.r.CommitTail(n)
	atomic.AddInt64(&cl.systemInfo.BytesRecv, int64(n))

	return nil
}

// StopCause returns the original reason that the client connection
// stopped.
func (cl *Client) StopCause() error {
	cause := cl.State.stopCause.Load()
	if cause == nil {
		return nil
	}
	return cause.(error)
}

// Read loops forever reading new packets from a client connection until
// an error is encountered (or the connection is closed).
func (cl *Client) Read(packetHandler func(*Client, packets.Packet) error) error {
	for {
		if atomic.LoadUint32(&cl.State.Done) == 1 && cl.r.CapDelta() == 0 {
			return nil
		}

		cl.refreshDeadline(cl.keepalive)
		fh := new(packets.FixedHeader)
		err := cl.ReadFixedHeader(fh)
		if err != nil {
			return err
		}

		pk, err := cl.ReadPacket(fh)
		if err != nil {
			return err
		}

		err = packetHandler(cl, pk) // Process inbound packet.
		if err != nil {
			return err
		}
	}
}

// ReadPacket reads the remaining buffer into an MQTT packet.
func (cl *Client) ReadPacket(fh *packets.FixedHeader) (pk packets.Packet, err error) {
	atomic.AddInt64(&cl.systemInfo.MessagesRecv, 1)

	pk.FixedHeader = *fh
	if pk.FixedHeader.Remaining == 0 {
		return
	}

	p, err := cl.r.Read(pk.FixedHeader.Remaining)
	if err != nil {
		return pk, err
	}
	atomic.AddInt64(&cl.systemInfo.BytesRecv, int64(len(p)))

	// Decode the remaining packet values using a fresh copy of the bytes,
	// otherwise the next packet will change the data of this one.
	px := append([]byte{}, p[:]...)

	switch pk.FixedHeader.Type {
	case packets.Connect:
		err = pk.ConnectDecode(px)
	case packets.Connack:
		err = pk.ConnackDecode(px)
	case packets.Publish:
		err = pk.PublishDecode(px)
		if err == nil {
			atomic.AddInt64(&cl.systemInfo.PublishRecv, 1)
		}
	case packets.Puback:
		err = pk.PubackDecode(px)
	case packets.Pubrec:
		err = pk.PubrecDecode(px)
	case packets.Pubrel:
		err = pk.PubrelDecode(px)
	case packets.Pubcomp:
		err = pk.PubcompDecode(px)
	case packets.Subscribe:
		err = pk.SubscribeDecode(px)
	case packets.Suback:
		err = pk.SubackDecode(px)
	case packets.Unsubscribe:
		err = pk.UnsubscribeDecode(px)
	case packets.Unsuback:
		err = pk.UnsubackDecode(px)
	case packets.Pingreq:
	case packets.Pingresp:
	case packets.Disconnect:
	default:
		err = fmt.Errorf("No valid packet available; %v", pk.FixedHeader.Type)
	}

	cl.r.CommitTail(pk.FixedHeader.Remaining)

	return
}

// WritePacket encodes and writes a packet to the client.
func (cl *Client) WritePacket(pk packets.Packet) (n int, err error) {
	if atomic.LoadUint32(&cl.State.Done) == 1 {
		return 0, ErrConnectionClosed
	}

	cl.w.Mu.Lock()
	defer cl.w.Mu.Unlock()

	buf := new(bytes.Buffer)
	switch pk.FixedHeader.Type {
	case packets.Connect:
		err = pk.ConnectEncode(buf)
	case packets.Connack:
		err = pk.ConnackEncode(buf)
	case packets.Publish:
		err = pk.PublishEncode(buf)
		if err == nil {
			atomic.AddInt64(&cl.systemInfo.PublishSent, 1)
		}
	case packets.Puback:
		err = pk.PubackEncode(buf)
	case packets.Pubrec:
		err = pk.PubrecEncode(buf)
	case packets.Pubrel:
		err = pk.PubrelEncode(buf)
	case packets.Pubcomp:
		err = pk.PubcompEncode(buf)
	case packets.Subscribe:
		err = pk.SubscribeEncode(buf)
	case packets.Suback:
		err = pk.SubackEncode(buf)
	case packets.Unsubscribe:
		err = pk.UnsubscribeEncode(buf)
	case packets.Unsuback:
		err = pk.UnsubackEncode(buf)
	case packets.Pingreq:
		err = pk.PingreqEncode(buf)
	case packets.Pingresp:
		err = pk.PingrespEncode(buf)
	case packets.Disconnect:
		err = pk.DisconnectEncode(buf)
	default:
		err = fmt.Errorf("No valid packet available; %v", pk.FixedHeader.Type)
	}
	if err != nil {
		return
	}

	// Write the packet bytes to the client byte buffer.
	n, err = cl.w.Write(buf.Bytes())
	if err != nil {
		return
	}

	atomic.AddInt64(&cl.systemInfo.BytesSent, int64(n))
	atomic.AddInt64(&cl.systemInfo.MessagesSent, 1)

	cl.refreshDeadline(cl.keepalive)

	return
}

// LWT contains the last will and testament details for a client connection.
type LWT struct {
	Message []byte // the message that shall be sent when the client disconnects.
	Topic   string // the topic the will message shall be sent to.
	Qos     byte   // the quality of service desired.
	Retain  bool   // indicates whether the will message should be retained
}

// InflightMessage contains data about a packet which is currently in-flight.
type InflightMessage struct {
	Packet  packets.Packet // the packet currently in-flight.
	Sent    int64          // the last time the message was sent (for retries) in unixtime.
	Resends int            // the number of times the message was attempted to be sent.
}

// Inflight is a map of InflightMessage keyed on packet id.
type Inflight struct {
	sync.RWMutex
	internal map[uint16]InflightMessage // internal contains the inflight messages.
}

// Set stores the packet of an Inflight message, keyed on message id. Returns
// true if the inflight message was new.
func (i *Inflight) Set(key uint16, in InflightMessage) bool {
	i.Lock()
	_, ok := i.internal[key]
	i.internal[key] = in
	i.Unlock()
	return !ok
}

// Get returns the value of an in-flight message if it exists.
func (i *Inflight) Get(key uint16) (InflightMessage, bool) {
	i.RLock()
	val, ok := i.internal[key]
	i.RUnlock()
	return val, ok
}

// Len returns the size of the in-flight messages map.
func (i *Inflight) Len() int {
	i.RLock()
	v := len(i.internal)
	i.RUnlock()
	return v
}

// GetAll returns all the in-flight messages.
func (i *Inflight) GetAll() map[uint16]InflightMessage {
	i.RLock()
	defer i.RUnlock()
	return i.internal
}

// Delete removes an in-flight message from the map. Returns true if the
// message existed.
func (i *Inflight) Delete(key uint16) bool {
	i.Lock()
	_, ok := i.internal[key]
	delete(i.internal, key)
	i.Unlock()
	return ok
}<|MERGE_RESOLUTION|>--- conflicted
+++ resolved
@@ -24,14 +24,9 @@
 	// defaultKeepalive is the default connection keepalive value in seconds.
 	defaultKeepalive uint16 = 10
 
-<<<<<<< HEAD
 	// ErrConnectionClosed is returned when operating on a closed
 	// connection and/or when no error cause has been given.
 	ErrConnectionClosed = errors.New("Connection not open")
-=======
-	// ErrConnectionClosed indicates that the connection closed unexpectedly.
-	ErrConnectionClosed = errors.New("connection closed unexpectedly")
->>>>>>> 9b0aa4d5
 )
 
 // Clients contains a map of the clients known by the broker.
