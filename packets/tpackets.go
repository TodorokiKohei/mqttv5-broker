--- conflicted
+++ resolved
@@ -1705,43 +1705,6 @@
 			},
 		},
 		{
-<<<<<<< HEAD
-            Case:    TPublishQos1Mqtt5,
-            Desc:    "mqtt v5",
-            Primary: true,
-            RawBytes: []byte{
-                Publish<<4 | 1<<1, 37, // Fixed header
-                0, 5, // Topic Name - LSB+MSB
-                'a', '/', 'b', '/', 'c', // Topic Name
-                0, 7, // Packet ID - LSB+MSB
-                // Properties
-                16, // length
-                38, // User Properties (38)
-                0, 5, 'h', 'e', 'l', 'l', 'o',
-                0, 6, 228, 184, 150, 231, 149, 140,
-                'h', 'e', 'l', 'l', 'o', ' ', 'm', 'o', 'c', 'h', 'i', // Payload
-            },
-            Packet: &Packet{
-                ProtocolVersion: 5,
-                FixedHeader: FixedHeader{
-                    Type:      Publish,
-                    Remaining: 37,
-                    Qos:       1,
-                },
-                PacketID:  7,
-                TopicName: "a/b/c",
-                Properties: Properties{
-                    User: []UserProperty{
-                        {
-                            Key: "hello",
-                            Val: "世界",
-                        },
-                    },
-                },
-                Payload: []byte("hello mochi"),
-            },
-        },
-=======
 			Case:    TPublishQos1Mqtt5,
 			Desc:    "mqtt v5",
 			Primary: true,
@@ -1777,7 +1740,6 @@
 				Payload: []byte("hello mochi"),
 			},
 		},
->>>>>>> fbb1fb25
 
 		{
 			Case:    TPublishQos1Dup,
@@ -2311,8 +2273,6 @@
 			},
 		},
 		{
-<<<<<<< HEAD
-=======
 			Case:    TPubackMqtt5NotAuthorized,
 			Desc:    "QOS 1 publish not authorized mqtt5",
 			Primary: true,
@@ -2347,7 +2307,6 @@
 			},
 		},
 		{
->>>>>>> fbb1fb25
 			Case:  TPubackUnexpectedError,
 			Desc:  "unexpected error",
 			Group: "decode",
@@ -2482,8 +2441,6 @@
 							Val: "世界",
 						},
 					},
-<<<<<<< HEAD
-=======
 				},
 			},
 		},
@@ -2518,7 +2475,6 @@
 							Val: "世界",
 						},
 					},
->>>>>>> fbb1fb25
 				},
 			},
 		},
